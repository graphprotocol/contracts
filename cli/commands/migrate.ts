--- conflicted
+++ resolved
@@ -30,12 +30,8 @@
   'SubgraphNFTDescriptor',
   'SubgraphNFT',
   'L1GNS',
-<<<<<<< HEAD
-  'Staking',
-=======
   'StakingExtension',
   'L1Staking',
->>>>>>> c4b39d22
   'RewardsManager',
   'DisputeManager',
   'AllocationExchange',
@@ -54,12 +50,8 @@
   'SubgraphNFTDescriptor',
   'SubgraphNFT',
   'L2GNS',
-<<<<<<< HEAD
-  'Staking',
-=======
   'StakingExtension',
   'L2Staking',
->>>>>>> c4b39d22
   'RewardsManager',
   'DisputeManager',
   'AllocationExchange',
