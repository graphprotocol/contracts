--- conflicted
+++ resolved
@@ -7,13 +7,10 @@
   },
   "dependencies": {
     "@openzeppelin/contracts": "3.0.1",
-<<<<<<< HEAD
     "@typechain/truffle-v4": "^2.0.2",
     "@typechain/truffle-v5": "^2.0.2",
     "@typechain/web3-v1": "^1.0.0",
     "buidler-typechain": "^0.1.1",
-=======
->>>>>>> d59900dd
     "eslint": "^6.8.0",
     "eslint-config-standard": "^14.1.1",
     "eslint-plugin-import": "^2.20.2",
@@ -21,18 +18,12 @@
     "eslint-plugin-node": "^11.1.0",
     "eslint-plugin-promise": "^4.2.1",
     "eslint-plugin-standard": "^4.0.1",
-<<<<<<< HEAD
     "truffle-hdwallet-provider": "^1.0.14",
     "ts-generator": "0.0.8"
   },
   "devDependencies": {
     "@connext/types": "6.6.5",
     "@connext/utils": "6.6.5",
-=======
-    "truffle-hdwallet-provider": "^1.0.14"
-  },
-  "devDependencies": {
->>>>>>> d59900dd
     "@nomiclabs/buidler": "^1.3.4",
     "@nomiclabs/buidler-ethers": "^1.3.3",
     "@nomiclabs/buidler-waffle": "^1.3.3",
@@ -62,11 +53,8 @@
     "build": "npm run compile && npm run flatten && npm run abi:extract && npm run typechain",
     "clean": "rm -rf build/ cache/",
     "compile": "buidler compile",
-<<<<<<< HEAD
     "migrate": "truffle migrate",
-=======
     "deploy": "truffle deploy",
->>>>>>> d59900dd
     "test": "buidler test",
     "coverage": "SOLIDITY_COVERAGE=true npm run evm:test",
     "evm:test": "scripts/evm.sh",
