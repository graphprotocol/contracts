{
  "name": "@graphprotocol/contracts-monorepo",
  "private": true,
  "description": "Contracts monorepo for The Graph protocol",
  "license": "GPL-2.0-or-later",
  "repository": "git@github.com:graphprotocol/contracts.git",
  "author": "The Graph team",
  "packageManager": "pnpm@9.0.6+sha1.648f6014eb363abb36618f2ba59282a9eeb3e879",
  "scripts": {
    "postinstall": "husky",
    "clean": "pnpm -r run clean",
    "clean:all": "pnpm clean && rm -rf node_modules packages/*/node_modules",
    "build": "pnpm -r run build",
    "lint": "pnpm lint:ts; pnpm lint:sol; pnpm lint:natspec; pnpm lint:md; pnpm lint:json; pnpm lint:yaml",
    "lint:ts": "eslint --fix --cache '**/*.{js,ts,cjs,mjs,jsx,tsx}'; prettier -w --cache --log-level warn '**/*.{js,ts,cjs,mjs,jsx,tsx}'",
    "lint:sol": "solhint --fix --noPrompt --noPoster 'packages/*/contracts/**/*.sol'; prettier -w --cache --log-level warn '**/*.sol'",
    "lint:natspec": "node scripts/filter-natspec.js",
<<<<<<< HEAD
    "lint:md": "markdownlint --fix '**/*.md'; prettier -w --cache --log-level warn '**/*.md'",
=======
    "lint:md": "markdownlint --fix --ignore-path .gitignore '**/*.md'; prettier -w --cache --log-level warn '**/*.md'",
>>>>>>> bdc66135
    "lint:json": "prettier -w --cache --log-level warn '**/*.json'",
    "lint:yaml": "npx yaml-lint .github/**/*.{yml,yaml} packages/contracts/task/config/*.yml; prettier -w --cache --log-level warn '**/*.{yml,yaml}'",
    "format": "prettier -w --cache --log-level warn '**/*.{js,ts,cjs,mjs,jsx,tsx,json,md,yaml,yml}'",
    "test": "pnpm -r run test",
    "test:coverage": "pnpm -r run test:coverage"
  },
  "devDependencies": {
    "@changesets/cli": "^2.27.1",
    "@commitlint/cli": "19.8.1",
    "@commitlint/config-conventional": "19.8.1",
    "@defi-wonderland/natspec-smells": "^1.1.6",
    "@eslint/eslintrc": "^3.3.1",
    "@eslint/js": "^9.28.0",
    "@openzeppelin/contracts": "^5.3.0",
    "@openzeppelin/contracts-upgradeable": "^5.3.0",
    "@typescript-eslint/eslint-plugin": "^8.33.1",
    "@typescript-eslint/parser": "^8.33.1",
    "eslint": "^9.28.0",
    "eslint-config-prettier": "^10.1.5",
    "eslint-plugin-import": "^2.31.0",
    "eslint-plugin-jsdoc": "^50.6.17",
    "eslint-plugin-markdown": "^5.1.0",
    "eslint-plugin-no-only-tests": "^3.3.0",
    "eslint-plugin-simple-import-sort": "^12.1.1",
    "eslint-plugin-unused-imports": "^4.1.4",
    "globals": "^16.1.0",
    "husky": "^9.1.7",
    "lint-staged": "^16.0.0",
    "markdownlint-cli": "^0.45.0",
    "prettier": "^3.5.3",
    "prettier-plugin-solidity": "^1.0.0",
    "pretty-quick": "^4.1.1",
    "solhint": "^5.1.0",
<<<<<<< HEAD
    "solhint-plugin-graph": "workspace:*",
=======
>>>>>>> bdc66135
    "typescript": "^5.8.3",
    "typescript-eslint": "^8.33.1",
    "yaml-lint": "^1.7.0"
  },
  "pnpm": {
    "overrides": {
      "prettier": "^3.5.3",
      "prettier-plugin-solidity": "^2.0.0",
      "typescript": "^5.8.3",
      "@types/node": "^20.17.50"
    },
    "patchedDependencies": {
      "typechain@8.3.2": "patches/typechain@8.3.2.patch"
    }
  },
  "lint-staged": {
    "*.{js,ts,cjs,mjs,jsx,tsx}": [
      "eslint --fix --cache",
      "prettier -w --cache --log-level warn"
    ],
    "*.sol": [
      "solhint --fix --noPrompt --noPoster",
      "prettier -w --cache --log-level warn"
    ],
    "*.md": [
      "markdownlint --fix",
      "prettier -w --cache --log-level warn"
    ],
    "*.json": "prettier -w --cache --log-level warn",
    "*.{yml,yaml}": [
      "npx yamllint",
      "prettier -w --cache --log-level warn"
    ]
  }
}<|MERGE_RESOLUTION|>--- conflicted
+++ resolved
@@ -9,17 +9,13 @@
   "scripts": {
     "postinstall": "husky",
     "clean": "pnpm -r run clean",
-    "clean:all": "pnpm clean && rm -rf node_modules packages/*/node_modules",
+    "clean:all": "pnpm clean && rm -rf node_modules packages/*/node_modules packages/*/*/node_modules",
     "build": "pnpm -r run build",
     "lint": "pnpm lint:ts; pnpm lint:sol; pnpm lint:natspec; pnpm lint:md; pnpm lint:json; pnpm lint:yaml",
     "lint:ts": "eslint --fix --cache '**/*.{js,ts,cjs,mjs,jsx,tsx}'; prettier -w --cache --log-level warn '**/*.{js,ts,cjs,mjs,jsx,tsx}'",
     "lint:sol": "solhint --fix --noPrompt --noPoster 'packages/*/contracts/**/*.sol'; prettier -w --cache --log-level warn '**/*.sol'",
     "lint:natspec": "node scripts/filter-natspec.js",
-<<<<<<< HEAD
-    "lint:md": "markdownlint --fix '**/*.md'; prettier -w --cache --log-level warn '**/*.md'",
-=======
     "lint:md": "markdownlint --fix --ignore-path .gitignore '**/*.md'; prettier -w --cache --log-level warn '**/*.md'",
->>>>>>> bdc66135
     "lint:json": "prettier -w --cache --log-level warn '**/*.json'",
     "lint:yaml": "npx yaml-lint .github/**/*.{yml,yaml} packages/contracts/task/config/*.yml; prettier -w --cache --log-level warn '**/*.{yml,yaml}'",
     "format": "prettier -w --cache --log-level warn '**/*.{js,ts,cjs,mjs,jsx,tsx,json,md,yaml,yml}'",
@@ -53,10 +49,6 @@
     "prettier-plugin-solidity": "^1.0.0",
     "pretty-quick": "^4.1.1",
     "solhint": "^5.1.0",
-<<<<<<< HEAD
-    "solhint-plugin-graph": "workspace:*",
-=======
->>>>>>> bdc66135
     "typescript": "^5.8.3",
     "typescript-eslint": "^8.33.1",
     "yaml-lint": "^1.7.0"
