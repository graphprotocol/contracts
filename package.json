--- conflicted
+++ resolved
@@ -24,13 +24,8 @@
     "ts-generator": "0.0.8"
   },
   "devDependencies": {
-<<<<<<< HEAD
-    "@graphprotocol/common-ts": "^0.0.30",
+    "@graphprotocol/common-ts": "^0.0.31",
     "@nomiclabs/buidler": "^1.3.5",
-=======
-    "@graphprotocol/common-ts": "^0.0.31",
-    "@nomiclabs/buidler": "^1.3.4",
->>>>>>> d310d616
     "@nomiclabs/buidler-ethers": "^1.3.3",
     "@nomiclabs/buidler-waffle": "^1.3.4",
     "@typechain/ethers-v4": "^1.0.0",
