{
  "name": "@graphprotocol/contracts-monorepo",
  "private": true,
  "description": "Contracts monorepo for The Graph protocol",
  "license": "GPL-2.0-or-later",
  "repository": "git@github.com:graphprotocol/contracts.git",
  "author": "The Graph team",
  "packageManager": "pnpm@9.0.6+sha1.648f6014eb363abb36618f2ba59282a9eeb3e879",
  "scripts": {
<<<<<<< HEAD
    "postinstall": "husky install",
    "clean": "pnpm -r --parallel --reporter=append-only run clean",
    "clean:all": "pnpm clean && rm -rf node_modules packages/*/node_modules",
    "build": "chmod +x ./scripts/build && ./scripts/build"
=======
    "postinstall": "husky",
    "clean": "pnpm -r run clean",
    "clean:all": "pnpm clean && rm -rf node_modules packages/*/node_modules",
    "build": "pnpm -r run build",
    "lint": "pnpm lint:ts; pnpm lint:sol; pnpm lint:natspec; pnpm lint:md; pnpm lint:json; pnpm lint:yaml",
    "lint:ts": "eslint --fix --cache '**/*.{js,ts,cjs,mjs,jsx,tsx}'; prettier -w --cache --log-level warn '**/*.{js,ts,cjs,mjs,jsx,tsx}'",
    "lint:sol": "solhint --fix --noPrompt --noPoster 'packages/*/contracts/**/*.sol'; prettier -w --cache --log-level warn '**/*.sol'",
    "lint:natspec": "node scripts/filter-natspec.js",
    "lint:md": "markdownlint --fix --ignore-path .gitignore '**/*.md'; prettier -w --cache --log-level warn '**/*.md'",
    "lint:json": "prettier -w --cache --log-level warn '**/*.json'",
    "lint:yaml": "npx yaml-lint .github/**/*.{yml,yaml} packages/contracts/task/config/*.yml; prettier -w --cache --log-level warn '**/*.{yml,yaml}'",
    "format": "prettier -w --cache --log-level warn '**/*.{js,ts,cjs,mjs,jsx,tsx,json,md,yaml,yml}'",
    "test": "pnpm -r run test",
    "test:coverage": "pnpm -r run test:coverage"
>>>>>>> bdc66135
  },
  "devDependencies": {
    "@changesets/cli": "^2.27.1",
    "@commitlint/cli": "19.8.1",
    "@commitlint/config-conventional": "19.8.1",
    "@defi-wonderland/natspec-smells": "^1.1.6",
    "@eslint/eslintrc": "^3.3.1",
    "@eslint/js": "^9.28.0",
    "@openzeppelin/contracts": "^5.3.0",
    "@openzeppelin/contracts-upgradeable": "^5.3.0",
    "@typescript-eslint/eslint-plugin": "^8.33.1",
    "@typescript-eslint/parser": "^8.33.1",
    "eslint": "^9.28.0",
    "eslint-config-prettier": "^10.1.5",
    "eslint-plugin-import": "^2.31.0",
    "eslint-plugin-jsdoc": "^50.6.17",
    "eslint-plugin-markdown": "^5.1.0",
    "eslint-plugin-no-only-tests": "^3.3.0",
    "eslint-plugin-simple-import-sort": "^12.1.1",
    "eslint-plugin-unused-imports": "^4.1.4",
    "globals": "^16.1.0",
    "husky": "^9.1.7",
    "lint-staged": "^16.0.0",
    "markdownlint-cli": "^0.45.0",
    "prettier": "^3.5.3",
    "prettier-plugin-solidity": "^1.0.0",
    "pretty-quick": "^4.1.1",
    "solhint": "^5.1.0",
    "typescript": "^5.8.3",
    "typescript-eslint": "^8.33.1",
    "yaml-lint": "^1.7.0"
  },
  "pnpm": {
    "overrides": {
      "prettier": "^3.5.3",
      "prettier-plugin-solidity": "^2.0.0",
      "typescript": "^5.8.3",
      "@types/node": "^20.17.50"
    },
    "patchedDependencies": {
      "typechain@8.3.2": "patches/typechain@8.3.2.patch"
    }
  },
  "lint-staged": {
    "*.{js,ts,cjs,mjs,jsx,tsx}": [
      "eslint --fix --cache",
      "prettier -w --cache --log-level warn"
    ],
    "*.sol": [
      "solhint --fix --noPrompt --noPoster",
      "prettier -w --cache --log-level warn"
    ],
    "*.md": [
      "markdownlint --fix",
      "prettier -w --cache --log-level warn"
    ],
    "*.json": "prettier -w --cache --log-level warn",
    "*.{yml,yaml}": [
      "npx yamllint",
      "prettier -w --cache --log-level warn"
    ]
  }
}<|MERGE_RESOLUTION|>--- conflicted
+++ resolved
@@ -6,28 +6,22 @@
   "repository": "git@github.com:graphprotocol/contracts.git",
   "author": "The Graph team",
   "packageManager": "pnpm@9.0.6+sha1.648f6014eb363abb36618f2ba59282a9eeb3e879",
+  "packageManager": "pnpm@9.0.6+sha1.648f6014eb363abb36618f2ba59282a9eeb3e879",
   "scripts": {
-<<<<<<< HEAD
-    "postinstall": "husky install",
-    "clean": "pnpm -r --parallel --reporter=append-only run clean",
-    "clean:all": "pnpm clean && rm -rf node_modules packages/*/node_modules",
-    "build": "chmod +x ./scripts/build && ./scripts/build"
-=======
     "postinstall": "husky",
     "clean": "pnpm -r run clean",
     "clean:all": "pnpm clean && rm -rf node_modules packages/*/node_modules",
-    "build": "pnpm -r run build",
+    "build": "chmod +x ./scripts/build && ./scripts/build",
     "lint": "pnpm lint:ts; pnpm lint:sol; pnpm lint:natspec; pnpm lint:md; pnpm lint:json; pnpm lint:yaml",
     "lint:ts": "eslint --fix --cache '**/*.{js,ts,cjs,mjs,jsx,tsx}'; prettier -w --cache --log-level warn '**/*.{js,ts,cjs,mjs,jsx,tsx}'",
     "lint:sol": "solhint --fix --noPrompt --noPoster 'packages/*/contracts/**/*.sol'; prettier -w --cache --log-level warn '**/*.sol'",
     "lint:natspec": "node scripts/filter-natspec.js",
-    "lint:md": "markdownlint --fix --ignore-path .gitignore '**/*.md'; prettier -w --cache --log-level warn '**/*.md'",
+    "lint:md": "markdownlint --fix '**/*.md'; prettier -w --cache --log-level warn '**/*.md'",
     "lint:json": "prettier -w --cache --log-level warn '**/*.json'",
     "lint:yaml": "npx yaml-lint .github/**/*.{yml,yaml} packages/contracts/task/config/*.yml; prettier -w --cache --log-level warn '**/*.{yml,yaml}'",
     "format": "prettier -w --cache --log-level warn '**/*.{js,ts,cjs,mjs,jsx,tsx,json,md,yaml,yml}'",
     "test": "pnpm -r run test",
     "test:coverage": "pnpm -r run test:coverage"
->>>>>>> bdc66135
   },
   "devDependencies": {
     "@changesets/cli": "^2.27.1",
