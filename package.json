--- conflicted
+++ resolved
@@ -17,12 +17,7 @@
     "truffle-hdwallet-provider": "^1.0.14"
   },
   "devDependencies": {
-<<<<<<< HEAD
     "@connext/utils": "6.6.2",
-    "@nomiclabs/buidler": "^1.3.4",
-    "@nomiclabs/buidler-truffle5": "^1.3.3",
-    "@nomiclabs/buidler-web3": "^1.3.3",
-=======
     "@nomiclabs/buidler": "^1.3.4",
     "@nomiclabs/buidler-ethers": "^1.3.3",
     "@nomiclabs/buidler-waffle": "^1.3.3",
@@ -31,7 +26,6 @@
     "@types/node": "^14.0.5",
     "chai": "^4.2.0",
     "ethereum-waffle": "^2.5.1",
->>>>>>> 70659e9e
     "ethers": "^4.0.47",
     "ethlint": "^1.2.5",
     "husky": "^4.2.5",
