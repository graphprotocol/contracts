general:
  arbitrator: &arbitrator "0xE1FDD398329C6b74C14cf19100316f0826a492d3" # Arbitration Council
  governor: &governor "0x48301Fe520f72994d32eAd72E2B6A8447873CF50" # Graph Council
  authority: &authority "0x982D10c56b8BBbD6e09048F5c5f01b43C65D5aE0" # Authority that signs payment vouchers
  availabilityOracle: &availabilityOracle "0x5d3B6F98F1cCdF873Df0173CDE7335874a396c4d" # Subgraph Availability Oracle
  pauseGuardian: &pauseGuardian "0x8290362Aba20D17c51995085369E001Bad99B21c" # Protocol pause guardian
  allocationExchangeOwner: &allocationExchangeOwner "0x74Db79268e63302d3FC69FB5a7627F7454a41732" # Allocation Exchange owner

contracts:
  Controller:
    calls:
      - fn: "setContractProxy"
        id: "0xe6876326c1291dfcbbd3864a6816d698cd591defc7aa2153d7f9c4c04016c89f" # keccak256('Curation')
        contractAddress: "${{Curation.address}}"
      - fn: "setContractProxy"
        id: "0x39605a6c26a173774ca666c67ef70cf491880e5d3d6d0ca66ec0a31034f15ea3" # keccak256('GNS')
        contractAddress: "${{GNS.address}}"
      - fn: "setContractProxy"
        id: "0xf942813d07d17b56de9a9afc8de0ced6e8c053bbfdcc87b7badea4ddcf27c307" # keccak256('DisputeManager')
        contractAddress: "${{DisputeManager.address}}"
      - fn: "setContractProxy"
        id: "0xc713c3df6d14cdf946460395d09af88993ee2b948b1a808161494e32c5f67063" # keccak256('EpochManager')
        contractAddress: "${{EpochManager.address}}"
      - fn: "setContractProxy"
        id: "0x966f1e8d8d8014e05f6ec4a57138da9be1f7c5a7f802928a18072f7c53180761" # keccak256('RewardsManager')
        contractAddress: "${{RewardsManager.address}}"
      - fn: "setContractProxy"
        id: "0x1df41cd916959d1163dc8f0671a666ea8a3e434c13e40faef527133b5d167034" # keccak256('Staking')
        contractAddress: "${{Staking.address}}"
      - fn: "setContractProxy"
        id: "0x45fc200c7e4544e457d3c5709bfe0d520442c30bbcbdaede89e8d4a4bbc19247" # keccak256('GraphToken')
        contractAddress: "${{GraphToken.address}}"
      - fn: "setContractProxy"
        id: "0xd362cac9cb75c10d67bcc0b7eeb0b1ef48bb5420b556c092d4fd7f758816fcf0" # keccak256('GraphTokenGateway')
        contractAddress: "${{L1GraphTokenGateway.address}}"
      - fn: "setContractProxy"
        id: "0x96ba401694892957e25e29c7a1e4171ae9945b5ee36339de79b199a530436e9e" # keccak256('Reservoir')
        contractAddress: "${{L1Reservoir.address}}"
  ServiceRegistry:
    proxy: true
    init:
      controller: "${{Controller.address}}"
  EpochManager:
    proxy: true
    init:
      controller: "${{Controller.address}}"
      lengthInBlocks: 6646 # length in hours = lengthInBlocks*13/60/60 (~13 second blocks)
  GraphToken:
    init:
      initialSupply: "10000000000000000000000000000" # in wei
    calls:
      - fn: "addMinter"
        minter: "${{L1Reservoir.address}}"
  Curation:
    proxy: true
    init:
      controller: "${{Controller.address}}"
      bondingCurve: "${{BancorFormula.address}}"
      curationTokenMaster: "${{GraphCurationToken.address}}"
      reserveRatio: 500000 # in parts per million
      curationTaxPercentage: 10000 # in parts per million
      minimumCurationDeposit: "1000000000000000000" # in wei
  DisputeManager:
    proxy: true
    init:
      controller: "${{Controller.address}}"
      arbitrator: *arbitrator
      minimumDeposit: "10000000000000000000000" # in wei
      fishermanRewardPercentage: 500000 # in parts per million
      idxSlashingPercentage: 25000 # in parts per million
      qrySlashingPercentage: 25000 # in parts per million
  GNS:
    proxy: true
    init:
      controller: "${{Controller.address}}"
      bondingCurve: "${{BancorFormula.address}}"
      subgraphNFT: "${{SubgraphNFT.address}}"
    calls:
      - fn: "approveAll"
  SubgraphNFT:
    init:
      governor: "${{Env.deployer}}"
    calls:
      - fn: "setTokenDescriptor"
        tokenDescriptor: "${{SubgraphNFTDescriptor.address}}"
      - fn: "setMinter"
        minter: "${{GNS.address}}"
  Staking:
    proxy: true
    init:
      controller: "${{Controller.address}}"
      minimumIndexerStake: "100000000000000000000000" # in wei
      thawingPeriod: 186092 # in blocks
      protocolPercentage: 10000 # in parts per million
      curationPercentage: 100000 # in parts per million
      channelDisputeEpochs: 7 # in epochs
      maxAllocationEpochs: 28 # in epochs
      delegationUnbondingPeriod: 28 # in epochs
      delegationRatio: 16 # delegated stake to indexer stake multiplier
      rebateAlphaNumerator: 77 # rebateAlphaNumerator / rebateAlphaDenominator
      rebateAlphaDenominator: 100 # rebateAlphaNumerator / rebateAlphaDenominator
    calls:
      - fn: "setDelegationTaxPercentage"
        delegationTaxPercentage: 5000 # parts per million
      - fn: "setSlasher"
        slasher: "${{DisputeManager.address}}"
        allowed: true
      - fn: "setAssetHolder"
        assetHolder: "${{AllocationExchange.address}}"
        allowed: true
  RewardsManager:
    proxy: true
    init:
      controller: "${{Controller.address}}"
<<<<<<< HEAD
=======
    calls:
      - fn: "setIssuanceRate"
        issuanceRate: "1000000012184945188" # per block increase of total supply, blocks in a year = 365*60*60*24/13
>>>>>>> f9deb7b4
  AllocationExchange:
    init:
      graphToken: "${{GraphToken.address}}"
      staking: "${{Staking.address}}"
      governor: *governor
      authority: *authority
    calls:
      - fn: "approveAll"
  L1GraphTokenGateway:
    proxy: true
    init:
      controller: "${{Controller.address}}"
  BridgeEscrow:
    proxy: true
    init:
      controller: "${{Controller.address}}"
  L1Reservoir:
    proxy: true
    init:
      controller: "${{Controller.address}}"
      dripInterval: 50400
    calls:
      - fn: "approveRewardsManager"
      - fn: "initialSnapshot"<|MERGE_RESOLUTION|>--- conflicted
+++ resolved
@@ -112,12 +112,9 @@
     proxy: true
     init:
       controller: "${{Controller.address}}"
-<<<<<<< HEAD
-=======
     calls:
       - fn: "setIssuanceRate"
         issuanceRate: "1000000012184945188" # per block increase of total supply, blocks in a year = 365*60*60*24/13
->>>>>>> f9deb7b4
   AllocationExchange:
     init:
       graphToken: "${{GraphToken.address}}"
