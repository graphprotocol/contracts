--- conflicted
+++ resolved
@@ -29,12 +29,9 @@
 # Build artifacts
 dist/
 build/
-<<<<<<< HEAD
 typechain/
 typechain-types/
-=======
 types/
->>>>>>> bdc66135
 deployments/hardhat/
 
 # TypeScript incremental compilation cache
@@ -50,13 +47,11 @@
 
 # Coverage and other reports
 coverage/
+coverage/
 reports/
 coverage.json
 lcov.info
-<<<<<<< HEAD
-=======
 hardhat-dependency-compiler/
->>>>>>> bdc66135
 
 # Local test files
 addresses-local.json
@@ -65,24 +60,16 @@
 tx-*.log
 addresses-fork.json
 addresses-hardhat.json
-<<<<<<< HEAD
-addresses-localhost.json
-addresses-local-network.json
-=======
 addresses-local-network.json
 
->>>>>>> bdc66135
 # Keys
 .keystore
 
 # Forge artifacts
 cache_forge
-<<<<<<< HEAD
-=======
 forge-artifacts/
 out/
 packages/issuance/lib/forge-std/
->>>>>>> bdc66135
 
 # Graph client
 .graphclient
@@ -92,11 +79,7 @@
 
 # Hardhat Ignition
 **/chain-31337/
-<<<<<<< HEAD
 **/chain-1337/
-=======
-**/chain-1377/
->>>>>>> bdc66135
 **/horizon-localhost/
 **/horizon-hardhat/
 **/subgraph-service-localhost/
