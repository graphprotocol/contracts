pragma solidity ^0.6.4;
pragma experimental ABIEncoderV2;


/**
 * @title ServiceRegistry contract
 * @dev This contract supports the service discovery process by allowing indexers to
 * register their service url and any other relevant information.
 */
contract ServiceRegistry {
    // -- State --

    struct IndexerService {
        string url;
        string geohash;
    }

    mapping(address => IndexerService) public services;

    // -- Events --

    event ServiceRegistered(address indexed indexer, string url, string geohash);
    event ServiceUnregistered(address indexed indexer);

    /**
     * @dev Register an indexer service
     * @param _url URL of the indexer service
     * @param _geohash Geohash of the indexer service location
     */
    function register(string calldata _url, string calldata _geohash) external {
        address indexer = msg.sender;
        require(bytes(_url).length > 0, "Service must specify a URL");

        services[indexer] = IndexerService(_url, _geohash);

        emit ServiceRegistered(indexer, _url, _geohash);
    }

    /**
     * @dev Unregister an indexer service
     */
<<<<<<< HEAD
    function setBootstrapIndexerURL(address _indexer, string calldata _url) external onlyGovernor {
        bytes memory url = bytes(_url);
        bootstrapIndexerURLs[_indexer] = url;
        emit ServiceUrlSet(_indexer, _url);
=======
    function unregister() external {
        address indexer = msg.sender;
        require(isRegistered(indexer), "Service already unregistered");

        delete services[indexer];
        emit ServiceUnregistered(indexer);
>>>>>>> 999fca78
    }

    /**
     * @dev Return the registration status of an indexer service
     * @return True if the indexer service is registered
     */
    function isRegistered(address _indexer) public view returns (bool) {
        return bytes(services[_indexer].url).length > 0;
    }
}<|MERGE_RESOLUTION|>--- conflicted
+++ resolved
@@ -39,19 +39,12 @@
     /**
      * @dev Unregister an indexer service
      */
-<<<<<<< HEAD
-    function setBootstrapIndexerURL(address _indexer, string calldata _url) external onlyGovernor {
-        bytes memory url = bytes(_url);
-        bootstrapIndexerURLs[_indexer] = url;
-        emit ServiceUrlSet(_indexer, _url);
-=======
     function unregister() external {
         address indexer = msg.sender;
         require(isRegistered(indexer), "Service already unregistered");
 
         delete services[indexer];
         emit ServiceUnregistered(indexer);
->>>>>>> 999fca78
     }
 
     /**
