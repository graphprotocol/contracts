pragma solidity ^0.6.4;
pragma experimental ABIEncoderV2;

import "./Governed.sol";
import "./GraphToken.sol";
import "./Staking.sol";


/*
 * @title DisputeManager
 * @dev Provides a way to align the incentives of participants ensuring that query results are trustful.
 */
contract DisputeManager is Governed {
    using SafeMath for uint256;

    // Disputes contain info neccessary for the Arbitrator to verify and resolve
    struct Dispute {
        bytes32 subgraphID;
        address indexer;
        address fisherman;
        uint256 deposit;
    }

    // -- Attestation --

    // Attestation sent from indexer in response to a request
    struct Attestation {
        bytes32 requestCID;
        bytes32 responseCID;
        bytes32 subgraphID;
        uint8 v;
        bytes32 r;
        bytes32 s;
    }

    uint256 private constant ATTESTATION_SIZE_BYTES = 161;
    uint256 private constant RECEIPT_SIZE_BYTES = 96;

    // -- EIP-712  --

    bytes32 private constant DOMAIN_TYPE_HASH = keccak256(
        "EIP712Domain(string name,string version,uint256 chainId,address verifyingContract,bytes32 salt)"
    );
    bytes32 private constant DOMAIN_NAME_HASH = keccak256("Graph Protocol");
    bytes32 private constant DOMAIN_VERSION_HASH = keccak256("0");
    bytes32 private constant DOMAIN_SALT = 0xa070ffb1cd7409649bf77822cce74495468e06dbfaef09556838bf188679b9c2;
    bytes32 private constant RECEIPT_TYPE_HASH = keccak256(
        "Receipt(bytes32 requestCID,bytes32 responseCID,bytes32 subgraphID)"
    );

    // 100% in parts per million
    uint256 private constant MAX_PPM = 1000000;

    // -- State --

    bytes32 private DOMAIN_SEPARATOR;

<<<<<<< HEAD
    // Disputes created by the Fisherman or other authorized entites
    // @key _disputeID - Hash of readIndex data + disputer data
=======
    // Disputes created : disputeID => Dispute
    // disputeID is the hash of attestation data
>>>>>>> 999fca78
    mapping(bytes32 => Dispute) public disputes;

    // The arbitrator is solely in control of arbitrating disputes
    address public arbitrator;

    // Minimum deposit required to create a Dispute
    uint256 public minimumDeposit;

<<<<<<< HEAD
    // Percentage of index node slashed funds to assign as a reward to fisherman in successful dispute
    // Parts per million. (Allows for 4 decimal points, 999,999 = 99.9999%)
    uint256 public rewardPercentage;

    // Percentage of index node stake to slash on disputes
=======
    // Percentage of indexer slashed funds to assign as a reward to fisherman in successful dispute
    // Parts per million. (Allows for 4 decimal points, 999,999 = 99.9999%)
    uint256 public fishermanRewardPercentage;

    // Percentage of indexer stake to slash on disputes
>>>>>>> 999fca78
    // Parts per million. (Allows for 4 decimal points, 999,999 = 99.9999%)
    uint256 public slashingPercentage;

    // Graph Token address
    GraphToken public token;

    // Staking contract used for slashing
    Staking public staking;

    // -- Events --

    /**
     * @dev Emitted when `disputeID` is created for `subgraphID` and `indexer` by `fisherman`.
     * The event emits the amount `tokens` deposited by the fisherman and `attestation` submitted.
     */
    event DisputeCreated(
        bytes32 disputeID,
        bytes32 indexed subgraphID,
        address indexed indexer,
        address indexed fisherman,
        uint256 tokens,
        bytes attestation
    );

    /**
     * @dev Emitted when arbitrator accepts a `disputeID` for `subgraphID` and `indexer`
     * created by `fisherman`.
     * The event emits the amount `tokens` transferred to the fisherman, the deposit plus reward.
     */
    event DisputeAccepted(
        bytes32 disputeID,
        bytes32 indexed subgraphID,
        address indexed indexer,
        address indexed fisherman,
        uint256 tokens
    );

    /**
     * @dev Emitted when arbitrator rejects a `disputeID` for `subgraphID` and `indexer`
     * created by `fisherman`.
     * The event emits the amount `tokens` burned from the fisherman deposit.
     */
    event DisputeRejected(
        bytes32 disputeID,
        bytes32 indexed subgraphID,
        address indexed indexer,
        address indexed fisherman,
        uint256 tokens
    );

    /**
     * @dev Emitted when arbitrator draw a `disputeID` for `subgraphID` and `indexer`
     * created by `fisherman`.
     * The event emits the amount `tokens` used as deposit and returned to the fisherman.
     */
    event DisputeDrawn(
        bytes32 disputeID,
        bytes32 indexed subgraphID,
        address indexed indexer,
        address indexed fisherman,
        uint256 tokens
    );

    modifier onlyArbitrator {
        require(msg.sender == arbitrator, "Caller is not the Arbitrator");
        _;
    }

    /**
     * @dev Contract Constructor
     * @param _governor Owner address of this contract
     * @param _token Address of the Graph Protocol token
     * @param _arbitrator Arbitrator role
     * @param _staking Address of the staking contract used for slashing
     * @param _minimumDeposit Minimum deposit required to create a Dispute
<<<<<<< HEAD
     * @param _rewardPercentage Percent of slashed funds the fisherman gets (in PPM)
     * @param _slashingPercentage Percentage of index node stake slashed after a dispute
=======
     * @param _fishermanRewardPercentage Percent of slashed funds the fisherman gets (in PPM)
     * @param _slashingPercentage Percentage of indexer stake slashed after a dispute
>>>>>>> 999fca78
     */
    constructor(
        address _governor,
        address _arbitrator,
        address _token,
        address _staking,
        uint256 _minimumDeposit,
<<<<<<< HEAD
        uint256 _rewardPercentage,
=======
        uint256 _fishermanRewardPercentage,
>>>>>>> 999fca78
        uint256 _slashingPercentage
    ) public Governed(_governor) {
        arbitrator = _arbitrator;
        token = GraphToken(_token);
        staking = Staking(_staking);
        minimumDeposit = _minimumDeposit;
<<<<<<< HEAD
        rewardPercentage = _rewardPercentage;
=======
        fishermanRewardPercentage = _fishermanRewardPercentage;
>>>>>>> 999fca78
        slashingPercentage = _slashingPercentage;

        // EIP-712 domain separator
        DOMAIN_SEPARATOR = keccak256(
            abi.encode(
                DOMAIN_TYPE_HASH,
                DOMAIN_NAME_HASH,
                DOMAIN_VERSION_HASH,
                _getChainID(),
<<<<<<< HEAD
                address(this)
=======
                address(this),
                DOMAIN_SALT
>>>>>>> 999fca78
            )
        );
    }

    /**
     * @dev Return whether a dispute exists or not
     * @notice Return if dispute with ID `_disputeID` exists
     * @param _disputeID True if dispute already exists
     */
    function isDisputeCreated(bytes32 _disputeID) public view returns (bool) {
        return disputes[_disputeID].fisherman != address(0);
    }

    /**
<<<<<<< HEAD
     * @dev Get the fisherman reward for a given index node stake
     * @notice Return the fisherman reward based on the `_indexNode` stake
     * @param _indexNode IndexNode to be slashed
     * @return Reward calculated as percentage of the index node slashed funds
     */
    function getTokensToReward(address _indexNode) public view returns (uint256) {
        uint256 value = getTokensToSlash(_indexNode);
        return rewardPercentage.mul(value).div(MAX_PPM); // rewardPercentage is in PPM
    }

    /**
     * @dev Get the amount of tokens to slash for an index node based on the stake
     * @param _indexNode Address of the index node
     * @return Amount of tokens to slash
     */
    function getTokensToSlash(address _indexNode) public view returns (uint256) {
        uint256 tokens = staking.getIndexNodeStakeTokens(_indexNode); // slashable tokens
        return slashingPercentage.mul(tokens).div(MAX_PPM); // slashingPercentage is in PPM
    }

    /**
     * @dev Get the hash of encoded message to use as disputeID
     * @notice Return the disputeID for a particular attestation
     * @param _attestation Signed Attestation message
     * @return Hash of encoded message used as disputeID
     */
    function getDisputeID(bytes memory _attestation) public view returns (bytes32) {
        // TODO: add a nonce?
=======
     * @dev Get the fisherman reward for a given indexer stake
     * @notice Return the fisherman reward based on the `_indexer` stake
     * @param _indexer Indexer to be slashed
     * @return Reward calculated as percentage of the indexer slashed funds
     */
    function getTokensToReward(address _indexer) public view returns (uint256) {
        uint256 value = getTokensToSlash(_indexer);
        return fishermanRewardPercentage.mul(value).div(MAX_PPM);
    }

    /**
     * @dev Get the amount of tokens to slash for an indexer based on the stake
     * @param _indexer Address of the indexer
     * @return Amount of tokens to slash
     */
    function getTokensToSlash(address _indexer) public view returns (uint256) {
        uint256 tokens = staking.getIndexerStakedTokens(_indexer); // slashable tokens
        return slashingPercentage.mul(tokens).div(MAX_PPM);
    }

    /**
     * @dev Get the message hash that an indexer used to sign the receipt.
     * Encodes a receipt using a domain separator, as described on
     * https://github.com/ethereum/EIPs/blob/master/EIPS/eip-712.md#specification.
     * @notice Return the message hash used to sign the receipt
     * @param _receipt Receipt returned by indexer and submitted by fisherman
     * @return Message hash used to sign the receipt
     */
    function encodeHashReceipt(bytes memory _receipt) public view returns (bytes32) {
>>>>>>> 999fca78
        return
            keccak256(
                abi.encodePacked(
                    "\x19\x01", // EIP-191 encoding pad, EIP-712 version 1
                    DOMAIN_SEPARATOR,
                    keccak256(
                        abi.encode(RECEIPT_TYPE_HASH, _receipt) // EIP 712-encoded message hash
                    )
                )
            );
    }

    /**
     * @dev Set the arbitrator address
     * @notice Update the arbitrator to `_arbitrator`
     * @param _arbitrator The address of the arbitration contract or party
     */
    function setArbitrator(address _arbitrator) external onlyGovernor {
<<<<<<< HEAD
        _setArbitrator(_arbitrator);
    }

    /**
     * @dev Set the arbitrator address
     * @notice Update the arbitrator to `_arbitrator`
     * @param _arbitrator The address of the arbitration contract or party
     */
    function _setArbitrator(address _arbitrator) private {
        require(_arbitrator != address(0), "Cannot set arbitrator to empty address");
=======
>>>>>>> 999fca78
        arbitrator = _arbitrator;
        emit ParameterUpdated("arbitrator");
    }

    /**
     * @dev Set the minimum deposit required to create a dispute
     * @notice Update the minimum deposit to `_minimumDeposit` Graph Tokens
     * @param _minimumDeposit The minimum deposit in Graph Tokens
     */
    function setMinimumDeposit(uint256 _minimumDeposit) external onlyGovernor {
        minimumDeposit = _minimumDeposit;
        emit ParameterUpdated("minimumDeposit");
    }

    /**
     * @dev Set the percent reward that the fisherman gets when slashing occurs
     * @notice Update the reward percentage to `_percentage`
<<<<<<< HEAD
     * @param _percentage Reward as a percentage of index node stake
     */
    function setRewardPercentage(uint256 _percentage) external onlyGovernor {
        // Must be within 0% to 100% (inclusive)
        require(_percentage <= MAX_PPM, "Reward percentage must be below or equal to MAX_PPM");

        rewardPercentage = _percentage;
    }

    /**
     * @dev Set the percentage used for slashing index nodes
=======
     * @param _percentage Reward as a percentage of indexer stake
     */
    function setFishermanRewardPercentage(uint256 _percentage) external onlyGovernor {
        // Must be within 0% to 100% (inclusive)
        require(_percentage <= MAX_PPM, "Reward percentage must be below or equal to MAX_PPM");
        fishermanRewardPercentage = _percentage;
        emit ParameterUpdated("fishermanRewardPercentage");
    }

    /**
     * @dev Set the percentage used for slashing indexers
>>>>>>> 999fca78
     * @param _percentage Percentage used for slashing
     */
    function setSlashingPercentage(uint256 _percentage) external onlyGovernor {
        // Must be within 0% to 100% (inclusive)
        require(_percentage <= MAX_PPM, "Slashing percentage must be below or equal to MAX_PPM");
        slashingPercentage = _percentage;
<<<<<<< HEAD
    }

    /**
     * @dev Accept tokens
     * @notice Receive Graph tokens
     * @param _from Token holder's address
     * @param _value Amount of Graph Tokens
     * @param _data Extra data payload
     */
    function tokensReceived(address _from, uint256 _value, bytes calldata _data)
        external
        returns (bool)
    {
        // Make sure the token is the caller of this function
        require(msg.sender == address(token), "Caller is not the GRT token contract");
=======
        emit ParameterUpdated("slashingPercentage");
    }

    /**
     * @dev Set the staking contract used for slashing
     * @notice Update the staking contract to `_staking`
     * @param _staking Address of the staking contract
     */
    function setStaking(Staking _staking) external onlyGovernor {
        staking = _staking;
        emit ParameterUpdated("staking");
    }
>>>>>>> 999fca78

    /**
     * @dev Create a dispute for the arbitrator to resolve.
     * This function is called by a fisherman and will need to `_deposit` at
     * least `minimumDeposit` GRT tokens.
     * @param _attestationData Attestation bytes submitted by the fisherman
     * @param _deposit Amount of tokens staked as deposit
     */
    function createDispute(bytes calldata _attestationData, uint256 _deposit) external
    {
        address fisherman = msg.sender;

<<<<<<< HEAD
        // Decode attestation
        bytes memory attestation = _data.slice(32, ATTESTATION_SIZE_BYTES);
        require(attestation.length == ATTESTATION_SIZE_BYTES, "Signature must be 192 bytes long");

        // Decode attestation signature
        bytes memory sig = _data.slice(32 + ATTESTATION_SIZE_BYTES, SIGNATURE_SIZE_BYTES);
        require(sig.length == SIGNATURE_SIZE_BYTES, "Signature must be 65 bytes long");

        _createDispute(attestation, sig, subgraphID, _from, _value);

        return true;
=======
        // Transfer tokens to deposit from fisherman to this contract
        require(
            token.transferFrom(fisherman, address(this), _deposit),
            "Cannot transfer tokens to deposit"
        );
        // Create a dispute using the received attestation and deposit
        _createDispute(fisherman, _deposit, _attestationData);
>>>>>>> 999fca78
    }

    /**
     * @dev The arbitrator can accept a dispute as being valid
     * @notice Accept a dispute with ID `_disputeID`
     * @param _disputeID ID of the dispute to be accepted
     */
    function acceptDispute(bytes32 _disputeID) external onlyArbitrator {
        require(isDisputeCreated(_disputeID), "Dispute does not exist");

        Dispute memory dispute = disputes[_disputeID];

        // Resolve dispute
        delete disputes[_disputeID]; // Re-entrancy protection

<<<<<<< HEAD
        // Have staking contract slash the index node and reward the fisherman
        // Give the fisherman a reward equal to the rewardPercentage of the index node slashed amount
        uint256 tokensToReward = getTokensToReward(dispute.indexNode);
        uint256 tokensToSlash = getTokensToSlash(dispute.indexNode);
        staking.slash(dispute.indexNode, tokensToSlash, tokensToReward, dispute.fisherman);
=======
        // Have staking contract slash the indexer and reward the fisherman
        // Give the fisherman a reward equal to the fishermanRewardPercentage of slashed amount
        uint256 tokensToSlash = getTokensToSlash(dispute.indexer);
        uint256 tokensToReward = getTokensToReward(dispute.indexer);

        require(tokensToSlash > 0, "Dispute has zero tokens to slash");
        staking.slash(dispute.indexer, tokensToSlash, tokensToReward, dispute.fisherman);
>>>>>>> 999fca78

        // Give the fisherman their deposit back
        require(
            token.transfer(dispute.fisherman, dispute.deposit),
            "Error sending dispute deposit"
        );

        emit DisputeAccepted(
            _disputeID,
            dispute.subgraphID,
            dispute.indexer,
            dispute.fisherman,
            dispute.deposit.add(tokensToReward)
        );
    }

    /**
     * @dev The arbitrator can reject a dispute as being invalid
     * @notice Reject a dispute with ID `_disputeID`
     * @param _disputeID ID of the dispute to be rejected
     */
    function rejectDispute(bytes32 _disputeID) external onlyArbitrator {
        require(isDisputeCreated(_disputeID), "Dispute does not exist");

        Dispute memory dispute = disputes[_disputeID];

        // Resolve dispute
        delete disputes[_disputeID]; // Re-entrancy protection

        // Burn the fisherman's deposit
        token.burn(dispute.deposit);

        emit DisputeRejected(
            _disputeID,
            dispute.subgraphID,
            dispute.indexer,
            dispute.fisherman,
            dispute.deposit
        );
    }

    /**
     * @dev The arbitrator can draw dispute
     * @notice Ignore a dispute with ID `_disputeID`
     * @param _disputeID ID of the dispute to be disregarded
     */
    function drawDispute(bytes32 _disputeID) external onlyArbitrator {
        require(isDisputeCreated(_disputeID), "Dispute does not exist");

        Dispute memory dispute = disputes[_disputeID];

        // Resolve dispute
        delete disputes[_disputeID]; // Re-entrancy protection

        // Return deposit to the fisherman
        require(
            token.transfer(dispute.fisherman, dispute.deposit),
            "Error sending dispute deposit"
        );

        emit DisputeDrawn(
            _disputeID,
            dispute.subgraphID,
            dispute.indexer,
            dispute.fisherman,
            dispute.deposit
        );
    }

    /**
     * @dev Create a dispute for the arbitrator to resolve
<<<<<<< HEAD
     * @param _attestation Attestation message
     * @param _sig Attestation signature
     * @param _subgraphID subgraphID that Attestation message
     *                                contains (in request raw object at CID)
     * @param _fisherman Creator of dispute
     * @param _deposit Amount of tokens staked as deposit
     */
    function _createDispute(
        bytes memory _attestation,
        bytes memory _sig,
        bytes32 _subgraphID,
        address _fisherman,
        uint256 _deposit
    ) private {
        // Obtain the hash of the fully-encoded message, per EIP-712 encoding
        bytes32 disputeID = getDisputeID(_attestation);

        // Obtain the signer of the fully-encoded EIP-712 message hash
        // Note: The signer of the attestation is the indexNode that served it
        address indexNode = disputeID.recover(_sig);

        // This also validates that index node node exists
        require(staking.hasStake(indexNode), "Dispute has no stake by the index node");

        // Ensure that fisherman has staked at least the minimum amount
        require(_deposit >= minimumDeposit, "Dispute deposit under minimum required");
=======
     * @param _attestationData Attestation bytes submitted by the fisherman
     * @param _fisherman Creator of dispute
     * @param _deposit Amount of tokens staked as deposit
     */
    function _createDispute(address _fisherman, uint256 _deposit, bytes memory _attestationData) private {
        // Check attestation data length
        require(_attestationData.length == ATTESTATION_SIZE_BYTES, "Attestation must be 161 bytes long");

        // Decode attestation
        Attestation memory attestation = _parseAttestation(_attestationData);

        // Get attestation signer, channelID
        address channelID = _recoverAttestationSigner(attestation);

        // Get the indexer that created the channel and signed the attestation
        (address indexer, bytes32 subgraphID) = staking.channels(channelID);
        require(indexer != address(0), "Indexer cannot be found with the attestation");
        require(subgraphID == attestation.subgraphID, "Channel and attestation subgraph must match");

        // Create a disputeID
        bytes32 disputeID = keccak256(
            abi.encodePacked(
                attestation.requestCID,
                attestation.responseCID,
                attestation.subgraphID,
                indexer
            )
        );

        // This also validates that indexer exists
        require(staking.hasStake(indexer), "Dispute has no stake by the indexer");

        // Ensure that fisherman has staked at least the minimum amount
        require(_deposit >= minimumDeposit, "Dispute deposit is under minimum required");
>>>>>>> 999fca78

        // A fisherman can only open one dispute for a given indexer / subgraphID at a time
        require(!isDisputeCreated(disputeID), "Dispute already created"); // Must be empty

        // Store dispute
<<<<<<< HEAD
        disputes[disputeID] = Dispute(_subgraphID, indexNode, _fisherman, _deposit);

        emit DisputeCreated(disputeID, _subgraphID, indexNode, _fisherman, _attestation);
=======
        disputes[disputeID] = Dispute(attestation.subgraphID, indexer, _fisherman, _deposit);

        emit DisputeCreated(
            disputeID,
            attestation.subgraphID,
            indexer,
            _fisherman,
            _deposit,
            _attestationData
        );
    }

    /**
     * @dev Recover the signer address of the `_attestation`
     * @param _attestation The attestation struct
     * @return Signer address
     */
    function _recoverAttestationSigner(Attestation memory _attestation) private view returns (address) {
        // Obtain the hash of the fully-encoded message, per EIP-712 encoding
        bytes memory receipt = abi.encode(
            _attestation.requestCID,
            _attestation.responseCID,
            _attestation.subgraphID
        );
        bytes32 messageHash = encodeHashReceipt(receipt);

        // Obtain the signer of the fully-encoded EIP-712 message hash
        // NOTE: The signer of the attestation is the indexer that served the request
        return _recover(messageHash, _attestation.v, _attestation.r, _attestation.s);
>>>>>>> 999fca78
    }

    /**
     * @dev Get the running network chain ID
     * @return The chain ID
     */
    function _getChainID() private pure returns (uint256) {
        uint256 id;
        assembly {
            id := chainid()
        }
        return id;
<<<<<<< HEAD
=======
    }

    /**
     * @dev Parse the bytes attestation into a struct from `_data`
     * @return Attestation struct
     */
    function _parseAttestation(bytes memory _data) private pure returns (Attestation memory) {
        // Decode receipt
        (bytes32 requestCID, bytes32 responseCID, bytes32 subgraphID) = abi.decode(
            _data, (bytes32, bytes32, bytes32)
        );

        // Decode signature
        // Signature is expected to be in the order defined in the Attestation struct
        uint8 v = _toUint8(_data, RECEIPT_SIZE_BYTES);
        bytes32 r = _toBytes32(_data, RECEIPT_SIZE_BYTES + 1);
        bytes32 s = _toBytes32(_data, RECEIPT_SIZE_BYTES + 33);

        return Attestation(requestCID, responseCID, subgraphID, v, r, s);
    }

    /**
     * @dev Returns the address that signed a hashed message (`hash`) with
     * signature `v`, `r', `s`. This address can then be used for verification purposes.
     * @return The address recovered from the hash and signature.
     */
    function _recover(bytes32 _hash, uint8 _v, bytes32 _r, bytes32 _s) private pure returns (address) {
        // EIP-2 still allows signature malleability for ecrecover(). Remove this possibility and make the signature
        // unique. Appendix F in the Ethereum Yellow paper (https://ethereum.github.io/yellowpaper/paper.pdf), defines
        // the valid range for s in (281): 0 < s < secp256k1n ÷ 2 + 1, and for v in (282): v ∈ {27, 28}. Most
        // signatures from current libraries generate a unique signature with an s-value in the lower half order.
        //
        // If your library generates malleable signatures, such as s-values in the upper range, calculate a new s-value
        // with 0xFFFFFFFFFFFFFFFFFFFFFFFFFFFFFFFEBAAEDCE6AF48A03BBFD25E8CD0364141 - s1 and flip v from 27 to 28 or
        // vice versa. If your library also generates signatures with 0/1 for v instead 27/28, add 27 to v to accept
        // these malleable signatures as well.
        if (uint256(_s) > 0x7FFFFFFFFFFFFFFFFFFFFFFFFFFFFFFF5D576E7357A4501DDFE92F46681B20A0) {
            revert("ECDSA: invalid signature 's' value");
        }

        if (_v != 27 && _v != 28) {
            revert("ECDSA: invalid signature 'v' value");
        }

        // If the signature is valid (and not malleable), return the signer address
        address signer = ecrecover(_hash, _v, _r, _s);
        require(signer != address(0), "ECDSA: invalid signature");

        return signer;
    }

    /**
     * @dev Parse a uint8 from `_bytes` starting at offset `_start`
     * @return uint8 value
     */
    function _toUint8(bytes memory _bytes, uint256 _start) internal pure returns (uint8) {
        require(_bytes.length >= (_start + 1), "Bytes: out of bounds");
        uint8 tempUint;

        assembly {
            tempUint := mload(add(add(_bytes, 0x1), _start))
        }

        return tempUint;
    }

    /**
     * @dev Parse a bytes32 from `_bytes` starting at offset `_start`
     * @return bytes32 value
     */
    function _toBytes32(bytes memory _bytes, uint256 _start) internal pure returns (bytes32) {
        require(_bytes.length >= (_start + 32), "Bytes: out of bounds");
        bytes32 tempBytes32;

        assembly {
            tempBytes32 := mload(add(add(_bytes, 0x20), _start))
        }

        return tempBytes32;
>>>>>>> 999fca78
    }
}<|MERGE_RESOLUTION|>--- conflicted
+++ resolved
@@ -55,13 +55,8 @@
 
     bytes32 private DOMAIN_SEPARATOR;
 
-<<<<<<< HEAD
-    // Disputes created by the Fisherman or other authorized entites
-    // @key _disputeID - Hash of readIndex data + disputer data
-=======
     // Disputes created : disputeID => Dispute
     // disputeID is the hash of attestation data
->>>>>>> 999fca78
     mapping(bytes32 => Dispute) public disputes;
 
     // The arbitrator is solely in control of arbitrating disputes
@@ -70,19 +65,11 @@
     // Minimum deposit required to create a Dispute
     uint256 public minimumDeposit;
 
-<<<<<<< HEAD
-    // Percentage of index node slashed funds to assign as a reward to fisherman in successful dispute
-    // Parts per million. (Allows for 4 decimal points, 999,999 = 99.9999%)
-    uint256 public rewardPercentage;
-
-    // Percentage of index node stake to slash on disputes
-=======
     // Percentage of indexer slashed funds to assign as a reward to fisherman in successful dispute
     // Parts per million. (Allows for 4 decimal points, 999,999 = 99.9999%)
     uint256 public fishermanRewardPercentage;
 
     // Percentage of indexer stake to slash on disputes
->>>>>>> 999fca78
     // Parts per million. (Allows for 4 decimal points, 999,999 = 99.9999%)
     uint256 public slashingPercentage;
 
@@ -158,13 +145,8 @@
      * @param _arbitrator Arbitrator role
      * @param _staking Address of the staking contract used for slashing
      * @param _minimumDeposit Minimum deposit required to create a Dispute
-<<<<<<< HEAD
-     * @param _rewardPercentage Percent of slashed funds the fisherman gets (in PPM)
-     * @param _slashingPercentage Percentage of index node stake slashed after a dispute
-=======
      * @param _fishermanRewardPercentage Percent of slashed funds the fisherman gets (in PPM)
      * @param _slashingPercentage Percentage of indexer stake slashed after a dispute
->>>>>>> 999fca78
      */
     constructor(
         address _governor,
@@ -172,22 +154,14 @@
         address _token,
         address _staking,
         uint256 _minimumDeposit,
-<<<<<<< HEAD
-        uint256 _rewardPercentage,
-=======
         uint256 _fishermanRewardPercentage,
->>>>>>> 999fca78
         uint256 _slashingPercentage
     ) public Governed(_governor) {
         arbitrator = _arbitrator;
         token = GraphToken(_token);
         staking = Staking(_staking);
         minimumDeposit = _minimumDeposit;
-<<<<<<< HEAD
-        rewardPercentage = _rewardPercentage;
-=======
         fishermanRewardPercentage = _fishermanRewardPercentage;
->>>>>>> 999fca78
         slashingPercentage = _slashingPercentage;
 
         // EIP-712 domain separator
@@ -197,12 +171,8 @@
                 DOMAIN_NAME_HASH,
                 DOMAIN_VERSION_HASH,
                 _getChainID(),
-<<<<<<< HEAD
-                address(this)
-=======
                 address(this),
                 DOMAIN_SALT
->>>>>>> 999fca78
             )
         );
     }
@@ -217,36 +187,6 @@
     }
 
     /**
-<<<<<<< HEAD
-     * @dev Get the fisherman reward for a given index node stake
-     * @notice Return the fisherman reward based on the `_indexNode` stake
-     * @param _indexNode IndexNode to be slashed
-     * @return Reward calculated as percentage of the index node slashed funds
-     */
-    function getTokensToReward(address _indexNode) public view returns (uint256) {
-        uint256 value = getTokensToSlash(_indexNode);
-        return rewardPercentage.mul(value).div(MAX_PPM); // rewardPercentage is in PPM
-    }
-
-    /**
-     * @dev Get the amount of tokens to slash for an index node based on the stake
-     * @param _indexNode Address of the index node
-     * @return Amount of tokens to slash
-     */
-    function getTokensToSlash(address _indexNode) public view returns (uint256) {
-        uint256 tokens = staking.getIndexNodeStakeTokens(_indexNode); // slashable tokens
-        return slashingPercentage.mul(tokens).div(MAX_PPM); // slashingPercentage is in PPM
-    }
-
-    /**
-     * @dev Get the hash of encoded message to use as disputeID
-     * @notice Return the disputeID for a particular attestation
-     * @param _attestation Signed Attestation message
-     * @return Hash of encoded message used as disputeID
-     */
-    function getDisputeID(bytes memory _attestation) public view returns (bytes32) {
-        // TODO: add a nonce?
-=======
      * @dev Get the fisherman reward for a given indexer stake
      * @notice Return the fisherman reward based on the `_indexer` stake
      * @param _indexer Indexer to be slashed
@@ -276,7 +216,6 @@
      * @return Message hash used to sign the receipt
      */
     function encodeHashReceipt(bytes memory _receipt) public view returns (bytes32) {
->>>>>>> 999fca78
         return
             keccak256(
                 abi.encodePacked(
@@ -295,19 +234,6 @@
      * @param _arbitrator The address of the arbitration contract or party
      */
     function setArbitrator(address _arbitrator) external onlyGovernor {
-<<<<<<< HEAD
-        _setArbitrator(_arbitrator);
-    }
-
-    /**
-     * @dev Set the arbitrator address
-     * @notice Update the arbitrator to `_arbitrator`
-     * @param _arbitrator The address of the arbitration contract or party
-     */
-    function _setArbitrator(address _arbitrator) private {
-        require(_arbitrator != address(0), "Cannot set arbitrator to empty address");
-=======
->>>>>>> 999fca78
         arbitrator = _arbitrator;
         emit ParameterUpdated("arbitrator");
     }
@@ -325,19 +251,6 @@
     /**
      * @dev Set the percent reward that the fisherman gets when slashing occurs
      * @notice Update the reward percentage to `_percentage`
-<<<<<<< HEAD
-     * @param _percentage Reward as a percentage of index node stake
-     */
-    function setRewardPercentage(uint256 _percentage) external onlyGovernor {
-        // Must be within 0% to 100% (inclusive)
-        require(_percentage <= MAX_PPM, "Reward percentage must be below or equal to MAX_PPM");
-
-        rewardPercentage = _percentage;
-    }
-
-    /**
-     * @dev Set the percentage used for slashing index nodes
-=======
      * @param _percentage Reward as a percentage of indexer stake
      */
     function setFishermanRewardPercentage(uint256 _percentage) external onlyGovernor {
@@ -349,30 +262,12 @@
 
     /**
      * @dev Set the percentage used for slashing indexers
->>>>>>> 999fca78
      * @param _percentage Percentage used for slashing
      */
     function setSlashingPercentage(uint256 _percentage) external onlyGovernor {
         // Must be within 0% to 100% (inclusive)
         require(_percentage <= MAX_PPM, "Slashing percentage must be below or equal to MAX_PPM");
         slashingPercentage = _percentage;
-<<<<<<< HEAD
-    }
-
-    /**
-     * @dev Accept tokens
-     * @notice Receive Graph tokens
-     * @param _from Token holder's address
-     * @param _value Amount of Graph Tokens
-     * @param _data Extra data payload
-     */
-    function tokensReceived(address _from, uint256 _value, bytes calldata _data)
-        external
-        returns (bool)
-    {
-        // Make sure the token is the caller of this function
-        require(msg.sender == address(token), "Caller is not the GRT token contract");
-=======
         emit ParameterUpdated("slashingPercentage");
     }
 
@@ -385,7 +280,6 @@
         staking = _staking;
         emit ParameterUpdated("staking");
     }
->>>>>>> 999fca78
 
     /**
      * @dev Create a dispute for the arbitrator to resolve.
@@ -398,19 +292,6 @@
     {
         address fisherman = msg.sender;
 
-<<<<<<< HEAD
-        // Decode attestation
-        bytes memory attestation = _data.slice(32, ATTESTATION_SIZE_BYTES);
-        require(attestation.length == ATTESTATION_SIZE_BYTES, "Signature must be 192 bytes long");
-
-        // Decode attestation signature
-        bytes memory sig = _data.slice(32 + ATTESTATION_SIZE_BYTES, SIGNATURE_SIZE_BYTES);
-        require(sig.length == SIGNATURE_SIZE_BYTES, "Signature must be 65 bytes long");
-
-        _createDispute(attestation, sig, subgraphID, _from, _value);
-
-        return true;
-=======
         // Transfer tokens to deposit from fisherman to this contract
         require(
             token.transferFrom(fisherman, address(this), _deposit),
@@ -418,7 +299,6 @@
         );
         // Create a dispute using the received attestation and deposit
         _createDispute(fisherman, _deposit, _attestationData);
->>>>>>> 999fca78
     }
 
     /**
@@ -434,13 +314,6 @@
         // Resolve dispute
         delete disputes[_disputeID]; // Re-entrancy protection
 
-<<<<<<< HEAD
-        // Have staking contract slash the index node and reward the fisherman
-        // Give the fisherman a reward equal to the rewardPercentage of the index node slashed amount
-        uint256 tokensToReward = getTokensToReward(dispute.indexNode);
-        uint256 tokensToSlash = getTokensToSlash(dispute.indexNode);
-        staking.slash(dispute.indexNode, tokensToSlash, tokensToReward, dispute.fisherman);
-=======
         // Have staking contract slash the indexer and reward the fisherman
         // Give the fisherman a reward equal to the fishermanRewardPercentage of slashed amount
         uint256 tokensToSlash = getTokensToSlash(dispute.indexer);
@@ -448,7 +321,6 @@
 
         require(tokensToSlash > 0, "Dispute has zero tokens to slash");
         staking.slash(dispute.indexer, tokensToSlash, tokensToReward, dispute.fisherman);
->>>>>>> 999fca78
 
         // Give the fisherman their deposit back
         require(
@@ -520,34 +392,6 @@
 
     /**
      * @dev Create a dispute for the arbitrator to resolve
-<<<<<<< HEAD
-     * @param _attestation Attestation message
-     * @param _sig Attestation signature
-     * @param _subgraphID subgraphID that Attestation message
-     *                                contains (in request raw object at CID)
-     * @param _fisherman Creator of dispute
-     * @param _deposit Amount of tokens staked as deposit
-     */
-    function _createDispute(
-        bytes memory _attestation,
-        bytes memory _sig,
-        bytes32 _subgraphID,
-        address _fisherman,
-        uint256 _deposit
-    ) private {
-        // Obtain the hash of the fully-encoded message, per EIP-712 encoding
-        bytes32 disputeID = getDisputeID(_attestation);
-
-        // Obtain the signer of the fully-encoded EIP-712 message hash
-        // Note: The signer of the attestation is the indexNode that served it
-        address indexNode = disputeID.recover(_sig);
-
-        // This also validates that index node node exists
-        require(staking.hasStake(indexNode), "Dispute has no stake by the index node");
-
-        // Ensure that fisherman has staked at least the minimum amount
-        require(_deposit >= minimumDeposit, "Dispute deposit under minimum required");
-=======
      * @param _attestationData Attestation bytes submitted by the fisherman
      * @param _fisherman Creator of dispute
      * @param _deposit Amount of tokens staked as deposit
@@ -582,17 +426,11 @@
 
         // Ensure that fisherman has staked at least the minimum amount
         require(_deposit >= minimumDeposit, "Dispute deposit is under minimum required");
->>>>>>> 999fca78
 
         // A fisherman can only open one dispute for a given indexer / subgraphID at a time
         require(!isDisputeCreated(disputeID), "Dispute already created"); // Must be empty
 
         // Store dispute
-<<<<<<< HEAD
-        disputes[disputeID] = Dispute(_subgraphID, indexNode, _fisherman, _deposit);
-
-        emit DisputeCreated(disputeID, _subgraphID, indexNode, _fisherman, _attestation);
-=======
         disputes[disputeID] = Dispute(attestation.subgraphID, indexer, _fisherman, _deposit);
 
         emit DisputeCreated(
@@ -622,7 +460,6 @@
         // Obtain the signer of the fully-encoded EIP-712 message hash
         // NOTE: The signer of the attestation is the indexer that served the request
         return _recover(messageHash, _attestation.v, _attestation.r, _attestation.s);
->>>>>>> 999fca78
     }
 
     /**
@@ -635,8 +472,6 @@
             id := chainid()
         }
         return id;
-<<<<<<< HEAD
-=======
     }
 
     /**
@@ -716,6 +551,5 @@
         }
 
         return tempBytes32;
->>>>>>> 999fca78
     }
 }