pragma solidity 0.6.7;
pragma experimental "ABIEncoderV2";

import "./state-deposit-holders/MultisigTransfer.sol";
import "../adjudicator/ChallengeRegistry.sol";
import "./libs/LibOutcome.sol";


/// @title ConditionalTransactionDelegateTarget
/// @author Liam Horne - <liam@l4v.io>
contract ConditionalTransactionDelegateTarget is MultisigTransfer {

    uint256 constant MAX_UINT256 = 2 ** 256 - 1;

    struct FreeBalanceAppState {
        address[] tokenAddresses;
        // The inner array contains the list of CoinTransfers for a single asset type
        // The outer array contains the list of asset balances for respecitve assets
        // according to the indexing used in the `tokens` array above
        LibOutcome.CoinTransfer[][] balances;
        bytes32[] activeApps;
    }

    struct MultiAssetMultiPartyCoinTransferInterpreterParams {
        uint256[] limit;
        address[] tokenAddresses;
    }

<<<<<<< HEAD
    function executeWithdraw(
        address interpreterAddress,
        bytes32 nonce,
        bytes memory encodedOutput,
        bytes memory encodedParams
=======
    function withdrawWrapper(
        address payable recipient,
        address assetId,
        uint256 amount,
        bytes32 /* nonce */
>>>>>>> c93c7298
    )
        public
    {
        (
            bool success,
            // solium-disable-next-line no-unused-vars
            bytes memory returnData
        ) = interpreterAddress.delegatecall(
            abi.encodeWithSignature(
                "interpretOutcomeAndExecuteEffect(bytes,bytes)",
                encodedOutput,
                encodedParams
            )
        );

        require(
            success,
            "Execution of executeWithdraw failed"
        );
    }

    function executeEffectOfFreeBalance(
        ChallengeRegistry challengeRegistry,
        bytes32 freeBalanceAppIdentityHash,
        address multiAssetMultiPartyCoinTransferInterpreterAddress
    )
        public
    {
        FreeBalanceAppState memory freeBalanceAppState = abi.decode(
            challengeRegistry.getOutcome(freeBalanceAppIdentityHash),
            (FreeBalanceAppState)
        );

        uint256[] memory limits = new uint256[](
            freeBalanceAppState.tokenAddresses.length
        );

        for (uint256 i = 0; i < freeBalanceAppState.tokenAddresses.length; i++) {
            // The transaction's interpreter parameters are determined at the time
            // of creation of the free balance; hence we cannot know how much will be
            // deposited into it all-time. Relying on the app state is unsafe so
            // we just give it full permissions by setting the limit to the max here.
            limits[i] = MAX_UINT256;
        }

        (bool success, ) = multiAssetMultiPartyCoinTransferInterpreterAddress.delegatecall(
            abi.encodeWithSignature(
                "interpretOutcomeAndExecuteEffect(bytes,bytes)",
                abi.encode(freeBalanceAppState.balances),
                abi.encode(
                    MultiAssetMultiPartyCoinTransferInterpreterParams(
                        limits,
                        freeBalanceAppState.tokenAddresses
                    )
                )
            )
        );

        require(
            success,
            "Execution of executeEffectOfFreeBalance failed"
        );
    }

    /// @notice Execute a fund transfer for a state channel app in a finalized state
    /// @param appIdentityHash AppIdentityHash to be resolved
    function executeEffectOfInterpretedAppOutcome(
        ChallengeRegistry challengeRegistry,
        bytes32 freeBalanceAppIdentityHash,
        bytes32 appIdentityHash,
        address interpreterAddress,
        bytes memory interpreterParams
    )
        public
    {
        bytes32[] memory activeApps = abi.decode(
            challengeRegistry.getOutcome(freeBalanceAppIdentityHash),
            (FreeBalanceAppState)
        ).activeApps;

        bool appIsFunded = false;

        for (uint256 i = 0; i < activeApps.length; i++) {
            if (activeApps[i] == appIdentityHash) {
                appIsFunded = true;
            }
        }

        require(appIsFunded, "Referenced AppInstance is not funded");

        bytes memory outcome = challengeRegistry.getOutcome(appIdentityHash);

        (bool success, ) = interpreterAddress.delegatecall(
            abi.encodeWithSignature(
                "interpretOutcomeAndExecuteEffect(bytes,bytes)",
                outcome,
                interpreterParams
            )
        );

        require(
            success,
            "Execution of executeEffectOfInterpretedAppOutcome failed"
        );
    }
}<|MERGE_RESOLUTION|>--- conflicted
+++ resolved
@@ -26,19 +26,11 @@
         address[] tokenAddresses;
     }
 
-<<<<<<< HEAD
     function executeWithdraw(
         address interpreterAddress,
         bytes32 nonce,
         bytes memory encodedOutput,
         bytes memory encodedParams
-=======
-    function withdrawWrapper(
-        address payable recipient,
-        address assetId,
-        uint256 amount,
-        bytes32 /* nonce */
->>>>>>> c93c7298
     )
         public
     {
