pragma solidity ^0.5.2;
/*
 * @title GraphToken contract
 *
 * @author Bryant Eisenbach
 * @author Reuven Etzion
 *
 * Requirements
 * @req 01 The Graph Token shall implement the ERC20 Token Standard
 * @req 02 The Graph Token shall allow tokens staked in the protocol to be burned
 * @req 03 The Graph Token shall allow tokens to be minted to reward protocol participants
 * @req 04 The Graph Token shall only allow designated accounts the authority to mint
 *         Note: for example, the Payment Channel Hub and Rewards Manager contracts
 * @req 05 The Graph Token shall allow the protocol Governance to modify the accounts that have
 *         minting authority
 * @req 06 The Graph Token shall allow the protocol Governance to mint new tokens
 * @req 07 The Graph Token shall mint an inital distribution of tokens
 *
 */

import "./Governed.sol";
import "./openzeppelin/ERC20Burnable.sol";
import "./openzeppelin/ERC20Mintable.sol";
import "./openzeppelin/ERC20Detailed.sol";

contract GraphToken is
    Governed,
    ERC20Detailed, // @imp 01
    ERC20Burnable, // @imp 01, 02
    ERC20Mintable  // @imp 01, 03, 04
{
    // @imp 05, 06 Override so Governor can set Minters or mint tokens
    modifier onlyMinter() {
        require(isMinter(msg.sender) || msg.sender == governor);
        _;
    }
    
<<<<<<< HEAD
    /* Init Graph Token contract */
    /* @param _governor <address> - Address of the multisig contract as Governor of this contract */
    /* @param _initialSupply <uint256> - Initial supply of Graph Tokens */
    constructor (address _governor, uint256 _initialSupply) public Governed (_governor) {}
    
    /* Graph Protocol Functions */
=======
>>>>>>> 521f175c
    /* 
     * @dev Init Graph Token contract
     * @param _governor <address> Address of the multisig contract as Governor of this contract
     * @param _initialSupply <uint256> Initial supply of Graph Tokens
     */
    constructor (address _governor, uint256 _initialSupply) public
        ERC20Detailed("GRT", "Graph Token", 18)
        Governed(_governor)
    {
        // @imp 06 Governor is initially the sole treasurer
        _addMinter(_governor);
        _removeMinter(msg.sender); // Zep automagically does this, so remove...

        // @imp 07 The Governer has the initial supply of tokens
        _mint(_governor, _initialSupply); // Deployment address holds all tokens

    }

    // @dev Don't accept ETH
    function () external payable { revert(); }
}<|MERGE_RESOLUTION|>--- conflicted
+++ resolved
@@ -35,15 +35,7 @@
         _;
     }
     
-<<<<<<< HEAD
-    /* Init Graph Token contract */
-    /* @param _governor <address> - Address of the multisig contract as Governor of this contract */
-    /* @param _initialSupply <uint256> - Initial supply of Graph Tokens */
-    constructor (address _governor, uint256 _initialSupply) public Governed (_governor) {}
-    
-    /* Graph Protocol Functions */
-=======
->>>>>>> 521f175c
+
     /* 
      * @dev Init Graph Token contract
      * @param _governor <address> Address of the multisig contract as Governor of this contract
