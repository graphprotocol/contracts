// SPDX-License-Identifier: MIT

pragma solidity ^0.7.3;
pragma experimental ABIEncoderV2;

import "@openzeppelin/contracts/cryptography/ECDSA.sol";
import "@openzeppelin/contracts/utils/Address.sol";

import "../governance/Governed.sol";
import "../staking/IStaking.sol";
import "../token/IGraphToken.sol";

/**
 * @title Allocation Exchange
 * @dev This contract holds tokens that anyone with a voucher signed by the
 * authority can redeem. The contract validates if the voucher presented is valid
 * and then sends tokens to the Staking contract by calling the collect() function
 * passing the voucher allocationID. The contract enforces that only one voucher for
 * an allocationID can be redeemed.
 * Only governance can change the authority.
 */
contract AllocationExchange is Governed {
    // An allocation voucher represents a signed message that allows
    // redeeming an amount of funds from this contract and collect
    // them as part of an allocation
    struct AllocationVoucher {
        address allocationID;
        uint256 amount;
        bytes signature; // 65 bytes
    }

    // -- Constants --

    uint256 private constant MAX_UINT256 = 2**256 - 1;
    uint256 private constant SIGNATURE_LENGTH = 65;

    // -- State --

    IStaking private immutable staking;
    IGraphToken private immutable graphToken;
<<<<<<< HEAD
    mapping(address => bool) public authority;
=======
    address public authority;

    // Tracks redeemed allocationIDs. An allocation can only be redeemed once.
>>>>>>> fe6ea095
    mapping(address => bool) public allocationsRedeemed;

    // -- Events

    event AuthoritySet(address indexed account, bool authorized);
    event AllocationRedeemed(address indexed allocationID, uint256 amount);
    event TokensWithdrawn(address indexed to, uint256 amount);

    // -- Functions

    /**
     * @notice Contract constructor.
     * @param _graphToken Address of the GRT token
     * @param _staking Address of the protocol Staking contract
     * @param _governor Account capable of withdrawing funds and setting the authority
     * @param _authority Account that can sign the vouchers that this contract will redeem
     */
    constructor(
        IGraphToken _graphToken,
        IStaking _staking,
        address _governor,
        address _authority
    ) {
        require(_governor != address(0), "Exchange: governor must be set");
        Governed._initialize(_governor);

        graphToken = _graphToken;
        staking = _staking;
        _setAuthority(_authority, true);
    }

    /**
     * @notice Approve the staking contract to pull any amount of tokens from this contract.
     * @dev Increased gas efficiency instead of approving on each voucher redeem
     */
    function approveAll() external {
        graphToken.approve(address(staking), MAX_UINT256);
    }

    /**
     * @notice Withdraw tokens held in the contract.
     * @dev Only the governor can withdraw
     * @param _to Destination to send the tokens
     * @param _amount Amount of tokens to withdraw
     */
    function withdraw(address _to, uint256 _amount) external onlyGovernor {
        require(_to != address(0), "Exchange: empty destination");
        require(_amount != 0, "Exchange: empty amount");
        require(graphToken.transfer(_to, _amount), "Exchange: cannot transfer");
        emit TokensWithdrawn(_to, _amount);
    }

    /**
     * @notice Set the authority allowed to sign vouchers.
     * @dev Only the governor can set the authority
     * @param _authority Address of the signing authority
     * @param _authorized True if the authority is authorized to sign vouchers, false to unset
     */
    function setAuthority(address _authority, bool _authorized) external onlyGovernor {
        _setAuthority(_authority, _authorized);
    }

    /**
     * @notice Set the authority allowed to sign vouchers.
     * @param _authority Address of the signing authority
     * @param _authorized True if the authority is authorized to sign vouchers, false to unset
     */
    function _setAuthority(address _authority, bool _authorized) private {
        require(_authority != address(0), "Exchange: empty authority");
<<<<<<< HEAD
        authority[_authority] = _authorized;
        emit AuthoritySet(_authority, _authorized);
=======
        // This will help catch some operational errors but not all.
        // The validation will fail under the following conditions:
        // - a contract in construction
        // - an address where a contract will be created
        // - an address where a contract lived, but was destroyed
        require(!Address.isContract(_authority), "Exchange: authority must be EOA");
        authority = _authority;
        emit AuthoritySet(authority);
>>>>>>> fe6ea095
    }

    /**
     * @notice Redeem a voucher signed by the authority. No voucher double spending is allowed.
     * @dev The voucher must be signed using an Ethereum signed message
     * @param _voucher Voucher data
     */
    function redeem(AllocationVoucher memory _voucher) external {
        _redeem(_voucher);
    }

    /**
     * @notice Redeem multiple vouchers.
     * @dev Each voucher must be signed using an Ethereum signed message
     * @param _vouchers An array of vouchers
     */
    function redeemMany(AllocationVoucher[] memory _vouchers) external {
        for (uint256 i = 0; i < _vouchers.length; i++) {
            _redeem(_vouchers[i]);
        }
    }

    /**
     * @notice Redeem a voucher signed by the authority. No voucher double spending is allowed.
     * @dev The voucher must be signed using an Ethereum signed message
     * @param _voucher Voucher data
     */
    function _redeem(AllocationVoucher memory _voucher) private {
        require(_voucher.amount > 0, "Exchange: zero tokens voucher");
        require(_voucher.signature.length == SIGNATURE_LENGTH, "Exchange: invalid signature");

        // Already redeemed check
        require(
            !allocationsRedeemed[_voucher.allocationID],
            "Exchange: allocation already redeemed"
        );

        // Signature check
        bytes32 messageHash = keccak256(abi.encodePacked(_voucher.allocationID, _voucher.amount));
        address voucherSigner = ECDSA.recover(messageHash, _voucher.signature);
        require(authority[voucherSigner], "Exchange: invalid signer");

        // Mark allocation as collected
        allocationsRedeemed[_voucher.allocationID] = true;

        // Make the staking contract collect funds from this contract
        // The Staking contract will validate if the allocation is valid
        staking.collect(_voucher.amount, _voucher.allocationID);

        emit AllocationRedeemed(_voucher.allocationID, _voucher.amount);
    }
}<|MERGE_RESOLUTION|>--- conflicted
+++ resolved
@@ -38,13 +38,7 @@
 
     IStaking private immutable staking;
     IGraphToken private immutable graphToken;
-<<<<<<< HEAD
     mapping(address => bool) public authority;
-=======
-    address public authority;
-
-    // Tracks redeemed allocationIDs. An allocation can only be redeemed once.
->>>>>>> fe6ea095
     mapping(address => bool) public allocationsRedeemed;
 
     // -- Events
@@ -114,19 +108,14 @@
      */
     function _setAuthority(address _authority, bool _authorized) private {
         require(_authority != address(0), "Exchange: empty authority");
-<<<<<<< HEAD
-        authority[_authority] = _authorized;
-        emit AuthoritySet(_authority, _authorized);
-=======
         // This will help catch some operational errors but not all.
         // The validation will fail under the following conditions:
         // - a contract in construction
         // - an address where a contract will be created
         // - an address where a contract lived, but was destroyed
         require(!Address.isContract(_authority), "Exchange: authority must be EOA");
-        authority = _authority;
-        emit AuthoritySet(authority);
->>>>>>> fe6ea095
+        authority[_authority] = _authorized;
+        emit AuthoritySet(_authority, _authorized);
     }
 
     /**
