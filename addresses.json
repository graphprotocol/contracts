--- conflicted
+++ resolved
@@ -715,198 +715,6 @@
         "0x5f8e26fAcC23FA4cbd87b8d9Dbbd33D5047abDE1",
         "0x3E5e9111Ae8eB78Fe1CC3bb8915d5D461F3Ef9A9",
         "0xE11BA2b4D45Eaed5996Cd0823791E0C93114882d"
-<<<<<<< HEAD
-=======
-      ],
-      "creationCodeHash": "0xe7db7b38369ff61ea6cb2abdaf64f94deb88703faec5fa7a33866d1144a7da5f",
-      "runtimeCodeHash": "0x0792084bfc42580dc14eff231a75eab772eca117894dca8f1544cf0d38df219c",
-      "txHash": "0xeb2ac7e11256e10591b396fff48d0526c6bab20f9d45036ba07b8e32238d8397"
-    },
-    "L1GraphTokenGateway": {
-      "address": "0xA586074FA4Fe3E546A132a16238abe37951D41fE",
-      "creationCodeHash": "0x506b750ce67ef926070c8918e372003d0cd9d21f8198a1e5447ff65a8ca8759e",
-      "runtimeCodeHash": "0x6cc716875c9de6a3bdc8b53366cb7adf83f96f2254b1f3171c996ac99449bc8c",
-      "txHash": "0x5f49cd4389f3c59b18bf1bcc7f5bf6feaa4a5e1e3f08b66805b4e1b7329a991c"
-    },
-    "BridgeEscrow": {
-      "address": "0x2D8BE6BF0baA74e0A907016679CaE9190e80dD0A",
-      "creationCodeHash": "0x09b0de6d1f3afb28f3008befbc5c6303a8d510c31a4364483c009f3446082175",
-      "runtimeCodeHash": "0x7c242c472191805935e451bae6aaf0417ff7192d0b2a76422bc1c93b2284e2d4",
-      "txHash": "0x1881f59227e8f77a4b28c1877d5a4b08df576e1a22785800e35aeacfb3f6958e"
-    }
-  },
-  "42161": {
-    "GraphProxyAdmin": {
-      "address": "0x2983936aC20202a6555993448E0d5654AC8Ca5fd",
-      "creationCodeHash": "0x68b304ac6bce7380d5e0f6b14a122f628bffebcc75f8205cb60f0baf578b79c3",
-      "runtimeCodeHash": "0x8d9ba87a745cf82ab407ebabe6c1490197084d320efb6c246d94bcc80e804417",
-      "txHash": "0x3ff82c38ec0e08e8f4194689188edcc1e8acb1f231c14cce8f0223f4dfc6cb76"
-    },
-    "BancorFormula": {
-      "address": "0xA489FDc65229D6225014C0b357BCD19af6f00eE9",
-      "creationCodeHash": "0x7ae36017eddb326ddd79c7363781366121361d42fdb201cf57c57424eede46f4",
-      "runtimeCodeHash": "0xed6701e196ad93718e28c2a2a44d110d9e9906085bcfe4faf4f6604b08f0116c",
-      "txHash": "0xb2bb14ba3cbd1bb31b08b86aced469745f9888710254bb3baed047f435e788c0"
-    },
-    "Controller": {
-      "address": "0x0a8491544221dd212964fbb96487467291b2C97e",
-      "creationCodeHash": "0x798f913fbaa1b2547c917e3dc31679089ab27cba442c511c159803acdba28c15",
-      "runtimeCodeHash": "0x00ae0824f79c4e48d2d23a8d4e6d075f04f44f3ea30a4f4305c345bb98117c62",
-      "txHash": "0x2a9d5744ad0e5e2e6bb6733ae890702fed2bce906e4e8b1cc50d2d3912c58d18"
-    },
-    "EpochManager": {
-      "address": "0x5A843145c43d328B9bB7a4401d94918f131bB281",
-      "initArgs": ["0x0a8491544221dd212964fbb96487467291b2C97e", "6646"],
-      "creationCodeHash": "0xcdd28bb3db05f1267ca0f5ea29536c61841be5937ce711b813924f8ff38918cc",
-      "runtimeCodeHash": "0x4ca8c37c807bdfda1d6dcf441324b7ea14c6ddec5db37c20c2bf05aeae49bc0d",
-      "txHash": "0x4c70b8a56278452898d9eb23787a977d38141ebe48c79417c3acf6748ff921cf",
-      "proxy": true,
-      "implementation": {
-        "address": "0xeEDEdb3660154f439D93bfF612f7902edf07b848",
-        "creationCodeHash": "0x83bc0b08dbe1a9259666ec209f06223863f7bb9cfbf917a2d4b795c771a727fe",
-        "runtimeCodeHash": "0xed60261c6dc84ebc16830c36f3ee370a92802601d5a2fe1c3c19f5120dcbc2eb",
-        "txHash": "0x64fac1c567b7be735084b337a1e4ea9b990a8ffee8190485dc9b8dfcc257146c"
-      }
-    },
-    "L2GraphToken": {
-      "address": "0x9623063377AD1B27544C965cCd7342f7EA7e88C7",
-      "initArgs": ["0x4528FD7868c91Ef64B9907450Ee8d82dC639612c"],
-      "creationCodeHash": "0xcdd28bb3db05f1267ca0f5ea29536c61841be5937ce711b813924f8ff38918cc",
-      "runtimeCodeHash": "0x4ca8c37c807bdfda1d6dcf441324b7ea14c6ddec5db37c20c2bf05aeae49bc0d",
-      "txHash": "0x8465190df853c05bbdec00ba6b66139be0e5663fd5b740bdd464ad7409ce2100",
-      "proxy": true,
-      "implementation": {
-        "address": "0xaFFCb96181D920FE8C0Af046C49B2c9eC98b28df",
-        "creationCodeHash": "0x6c4146427aafa7375a569154be95c8c931bf83aab0315706dd78bdf79c889e4c",
-        "runtimeCodeHash": "0x004371d1d80011906953dcba17c648503fc94b94e1e0365c8d8c706ff91f93e9",
-        "txHash": "0xbd7d146ce80831ed7643e9f5b5a84737da354994ae080cb3d7ff7bbc3e696b3d"
-      }
-    },
-    "GraphCurationToken": {
-      "address": "0x47a0d56ea574419B524285d52fFe7198297D209c",
-      "creationCodeHash": "0x1ee42ee271cefe20c33c0de904501e618ac4b56debca67c634d0564cecea9ff2",
-      "runtimeCodeHash": "0x340e8f378c0117b300f3ec255bc5c3a273f9ab5bd2940fa8eb3b5065b21f86dc",
-      "txHash": "0x382568f1871a3d57f4d3787b255a2364e9926cb6770fdca3cde6cb04b577ecd5"
-    },
-    "ServiceRegistry": {
-      "address": "0x072884c745c0A23144753335776c99BE22588f8A",
-      "initArgs": ["0x0a8491544221dd212964fbb96487467291b2C97e"],
-      "creationCodeHash": "0xcdd28bb3db05f1267ca0f5ea29536c61841be5937ce711b813924f8ff38918cc",
-      "runtimeCodeHash": "0x4ca8c37c807bdfda1d6dcf441324b7ea14c6ddec5db37c20c2bf05aeae49bc0d",
-      "txHash": "0x54b1da3f2fdd2327abe01f75ac38a670ee16d3f47bc58641ddaef04f0b9d0f78",
-      "proxy": true,
-      "implementation": {
-        "address": "0xD32569dA3B89b040A0589B5b8D2c721a68472ff3",
-        "creationCodeHash": "0x50808e8cce93cf78a23c9e6dd7984356bd2bd93be30b358982909140dd61f6ff",
-        "runtimeCodeHash": "0xaef79c87f7e80107c0dc568cf1f8950459b5174ee3aa565ec487556a655e71db",
-        "txHash": "0xca363c6bc841b43bd896b6d2098434679884d200a28013dedb48a2c95028ce40"
-      }
-    },
-    "Curation": {
-      "address": "0x22d78fb4bc72e191C765807f8891B5e1785C8014",
-      "initArgs": [
-        "0x0a8491544221dd212964fbb96487467291b2C97e",
-        "0xA489FDc65229D6225014C0b357BCD19af6f00eE9",
-        "0x47a0d56ea574419B524285d52fFe7198297D209c",
-        "1000000",
-        "10000",
-        "1000000000000000000"
-      ],
-      "creationCodeHash": "0xcdd28bb3db05f1267ca0f5ea29536c61841be5937ce711b813924f8ff38918cc",
-      "runtimeCodeHash": "0x4ca8c37c807bdfda1d6dcf441324b7ea14c6ddec5db37c20c2bf05aeae49bc0d",
-      "txHash": "0x8f856e2090af3243349199f7991e01b1c28de7b70b0185d2370d8ada5ce9c97b",
-      "proxy": true,
-      "implementation": {
-        "address": "0x234071F4B1e322d1167D63503498f82cC7Fa4606",
-        "creationCodeHash": "0xa5fa77df71a72c5aadba812345978c291c5fa1a3a23129b6eba3a38ac85d8b5d",
-        "runtimeCodeHash": "0x1d265e9f658778b48a0247cfef79bfc9304d1faa1f1e085f2fea85629f68e2d5",
-        "txHash": "0x68d06c576b5bc472152f4ab4afa90e2c5832512fa83c69493be5da52b585f45c"
-      }
-    },
-    "SubgraphNFTDescriptor": {
-      "address": "0x96cce9b6489744630A058324FB22e7CD02815ebe",
-      "creationCodeHash": "0xf16e8ff11d852eea165195ac9e0dfa00f98e48f6ce3c77c469c7df9bf195b651",
-      "runtimeCodeHash": "0x39583196f2bcb85789b6e64692d8c0aa56f001c46f0ca3d371abbba2c695860f",
-      "txHash": "0xbb01566726e1d58825cf7aa2860f0f571ff47f92b3837aad0e73e7791fbca48c"
-    },
-    "SubgraphNFT": {
-      "address": "0x3FbD54f0cc17b7aE649008dEEA12ed7D2622B23f",
-      "constructorArgs": ["0x4528FD7868c91Ef64B9907450Ee8d82dC639612c"],
-      "creationCodeHash": "0xc1e58864302084de282dffe54c160e20dd96c6cfff45e00e6ebfc15e04136982",
-      "runtimeCodeHash": "0x7216e736a8a8754e88688fbf5c0c7e9caf35c55ecc3a0c5a597b951c56cf7458",
-      "txHash": "0x4334bd64938c1c5c604bde96467a8601875046569f738e6860851594c91681ff"
-    },
-    "GNS": {
-      "address": "0xec9A7fb6CbC2E41926127929c2dcE6e9c5D33Bec",
-      "initArgs": [
-        "0x0a8491544221dd212964fbb96487467291b2C97e",
-        "0xA489FDc65229D6225014C0b357BCD19af6f00eE9",
-        "0x3FbD54f0cc17b7aE649008dEEA12ed7D2622B23f"
-      ],
-      "creationCodeHash": "0xcdd28bb3db05f1267ca0f5ea29536c61841be5937ce711b813924f8ff38918cc",
-      "runtimeCodeHash": "0x4ca8c37c807bdfda1d6dcf441324b7ea14c6ddec5db37c20c2bf05aeae49bc0d",
-      "txHash": "0xf7f2747d1aafd1684ffee7316e727475249cd358af559c6234089b72ffc25f5d",
-      "proxy": true,
-      "implementation": {
-        "address": "0x8Cab11d17082C67aFc3dc35D1a2E02B23dB914ab",
-        "creationCodeHash": "0xb0be24e926bb24420bb5a8d3f7bd0b70a545fdddbf8cb177a42478adf4435aae",
-        "runtimeCodeHash": "0x4cb62b9def5b691e43ed06808b18efe682fcefb7739909be0d6c87f1eda724cd",
-        "txHash": "0xb4bf3e0fdf9486ff24c567fecb90875a8d11efa1a1a4dba36f25d529c586852c"
-      }
-    },
-    "Staking": {
-      "address": "0x00669A4CF01450B64E8A2A20E9b1FCB71E61eF03",
-      "initArgs": [
-        "0x0a8491544221dd212964fbb96487467291b2C97e",
-        "100000000000000000000000",
-        "186092",
-        "10000",
-        "100000",
-        "7",
-        "28",
-        "28",
-        "16",
-        "77",
-        "100"
-      ],
-      "creationCodeHash": "0xcdd28bb3db05f1267ca0f5ea29536c61841be5937ce711b813924f8ff38918cc",
-      "runtimeCodeHash": "0x4ca8c37c807bdfda1d6dcf441324b7ea14c6ddec5db37c20c2bf05aeae49bc0d",
-      "txHash": "0xa33c0d58ddaed7e3f7381a33e3d5f63e39219863019f00d54ce2fd2446076ac7",
-      "proxy": true,
-      "implementation": {
-        "address": "0x2787f89355924a8781Acf988f12855C6CD495A06",
-        "creationCodeHash": "0xa4e467ac964866579894ebd6afae491e807a16969f9f1faa95707dc25d8d201c",
-        "runtimeCodeHash": "0x1880c562574956c097d7f6d8f09a91d76e50bf1babd71e369f032d4b0716f0f8",
-        "txHash": "0x3ed3b4744df380b7f87341839f16c19234a1565f56a8c672183396678f8390c4",
-        "libraries": {
-          "LibCobbDouglas": "0x86e80908F80B40B924966B781a8e20338670B431"
-        }
-      }
-    },
-    "RewardsManager": {
-      "address": "0x971B9d3d0Ae3ECa029CAB5eA1fB0F72c85e6a525",
-      "initArgs": ["0x0a8491544221dd212964fbb96487467291b2C97e"],
-      "creationCodeHash": "0xcdd28bb3db05f1267ca0f5ea29536c61841be5937ce711b813924f8ff38918cc",
-      "runtimeCodeHash": "0x4ca8c37c807bdfda1d6dcf441324b7ea14c6ddec5db37c20c2bf05aeae49bc0d",
-      "txHash": "0x222e14cb6f49e3e7b76f6a523c1a3c24f96402676be8662bf1b94bb2250ddd0f",
-      "proxy": true,
-      "implementation": {
-        "address": "0xA301deAbDADF9DBd01932Aa13739c9620FAA54Fd",
-        "creationCodeHash": "0x8e942423da51ec1fbce6834a7da57619454a48aa85efcaffb9a51cff7f655b8f",
-        "runtimeCodeHash": "0xc231e797a4a00f5dae7a26b30c0f689ab57d9f7b47a6b1c41deb73c13f952e3a",
-        "txHash": "0x91c40dd8898d121a3a8d0f3f0e345f5b76157f4baab0ed9b3eb5c7ef14ab95c0"
-      }
-    },
-    "DisputeManager": {
-      "address": "0x0Ab2B043138352413Bb02e67E626a70320E3BD46",
-      "initArgs": [
-        "0x0a8491544221dd212964fbb96487467291b2C97e",
-        "0x113DC95e796836b8F0Fa71eE7fB42f221740c3B0",
-        "10000000000000000000000",
-        "500000",
-        "25000",
-        "25000"
->>>>>>> c4b39d22
       ],
       "creationCodeHash": "0xe7db7b38369ff61ea6cb2abdaf64f94deb88703faec5fa7a33866d1144a7da5f",
       "runtimeCodeHash": "0x0792084bfc42580dc14eff231a75eab772eca117894dca8f1544cf0d38df219c",
