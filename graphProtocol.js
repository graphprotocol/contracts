--- conflicted
+++ resolved
@@ -145,34 +145,27 @@
         purchaseTokens,
         currentTokens,
         currentShares,
-<<<<<<< HEAD
-        reserveRatio
-      ) {
-        return Staking.stakeToShares(
-          purchaseTokens,
-          currentTokens,
-          currentShares,
-          reserveRatio
-        )
-      }
-
-      /**
-       * @dev Stake Graph Tokens for curation
-       * @param {Hexadecimal} subgraphId Id of the subgraph curator is staking for
-       * @param {Address} from Account of curator staking tokens
-       * @param {Number} value Amount of Graph Tokens to be staked for curation
-       * @returns {Boolean} success
-       */
-      static stakeForCuration(subgraphId, from, value) {
-        // encode data to be used in staking for curation
-        const data = web3.utils.hexToBytes('0x01' + subgraphId)
-        return GraphToken.transferWithData(
-          Staking.address, // to
-          value, // value
-          data, // data
-          { from } // from/curator
-        )
-      }
+        reserveRatio,
+      )
+    }
+
+    /**
+     * @dev Stake Graph Tokens for curation
+     * @param {Hexadecimal} subgraphId Id of the subgraph curator is staking for
+     * @param {Address} from Account of curator staking tokens
+     * @param {Number} value Amount of Graph Tokens to be staked for curation
+     * @returns {Boolean} success
+     */
+    static stakeForCuration(subgraphId, from, value) {
+      // encode data to be used in staking for curation
+      const data = web3.utils.hexToBytes('0x01' + subgraphId)
+      return GraphToken.transferWithData(
+        Staking.address, // to
+        value, // value
+        data, // data
+        { from }, // from/curator
+      )
+    }
 
       /**
        * @dev Stake Graph Tokens for indexing
@@ -214,90 +207,10 @@
        */
       static finalizeLogout(subgraphId, from) {
         return Staking.finalizeLogout(
-          subgraphId, 
+          subgraphId,
           { from }
         )
       }
-
-      /**
-       * @dev Log out a staked Curator
-       * @param subgraphId <bytes32> - Subgraph ID the Curator is returning shares for
-       * @param numShares <uint256> - Amount of shares to return
-       * @param from <address> - Address of staking Curator
-       */
-      static curatorLogout (subgraphId, numShares, from) {
-        return Staking.curatorLogout(
-          subgraphId,
-          numShares,
-          { from }
-        )
-      }
-=======
-        reserveRatio,
-      )
-    }
-
-    /**
-     * @dev Stake Graph Tokens for curation
-     * @param {Hexadecimal} subgraphId Id of the subgraph curator is staking for
-     * @param {Address} from Account of curator staking tokens
-     * @param {Number} value Amount of Graph Tokens to be staked for curation
-     * @returns {Boolean} success
-     */
-    static stakeForCuration(subgraphId, from, value) {
-      // encode data to be used in staking for curation
-      const data = web3.utils.hexToBytes('0x01' + subgraphId)
-      return GraphToken.transferWithData(
-        Staking.address, // to
-        value, // value
-        data, // data
-        { from }, // from/curator
-      )
-    }
-
-    /**
-     * @dev Stake Graph Tokens for indexing
-     * @param {Hexadecimal} subgraphId Id of the subgraph Indexing Node is staking for
-     * @param {Address} from Account of Indexing Node staking tokens
-     * @param {Number} value Amount of Graph Tokens to be staked for indexing
-     * @param {Data} indexingRecords Data containing indexing records for this subgraphId
-     * @returns {Boolean} success
-     */
-    static stakeForIndexing(subgraphId, from, value, indexingRecords) {
-      // encode data to be used in staking for indexing
-      let hex = '0x00' + subgraphId
-      if (indexingRecords) hex += indexingRecords
-      const data = web3.utils.hexToBytes(hex)
-      return GraphToken.transferWithData(
-        Staking.address, // to
-        value, // value
-        data, // data
-        { from }, // from/curator
-      )
->>>>>>> 5972d9db
-    }
-
-    /**
-     * @dev Indexing node can start logout process
-     * @param subgraphId <bytes32> - Subgraph ID the Indexing Node has staked Graph Tokens for
-     * @param from <address> - Address of staking indexing node
-     */
-    static beginLogout(subgraphId, from) {
-      return Staking.beginLogout(web3.utils.hexToBytes('0x' + subgraphId), {
-        from,
-      })
-    }
-
-    /**
-     * @dev Indexing node can finalize logout process
-     * @param subgraphId <bytes32> - Subgraph ID the Indexing Node has staked Graph Tokens for
-     * @param from <address> - Address of staking indexing node
-     */
-    static finalizeLogout(subgraphId, from) {
-      return Staking.finalizeLogout(web3.utils.hexToBytes('0x' + subgraphId), {
-        from,
-      })
-    }
 
     /**
      * @dev Log out a staked Curator
