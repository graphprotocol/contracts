# Graph Protocol Contracts

![License: GPL](https://img.shields.io/badge/license-GPLv2-blue)
![Version Badge](https://img.shields.io/badge/version-1.14.0-lightgrey.svg)
![CI Status](https://github.com/graphprotocol/contracts/actions/workflows/npmtest.yml/badge.svg)
[![codecov](https://codecov.io/gh/graphprotocol/contracts/branch/dev/graph/badge.svg?token=S8JWGR9SBN)](https://codecov.io/gh/graphprotocol/contracts)

The Graph Protocol Smart Contracts are a set of Solidity contracts that exist on the Ethereum Blockchain. The contracts enable an open and permissionless decentralized network that coordinates [Graph Nodes](https://github.com/graphprotocol/graph-node) to Index any subgraph that is added to the network. Graph Nodes then provide queries to users for those Subgraphs. Users pay for queries with the Graph Token (GRT).

The protocol allows Indexers to Stake, Delegators to Delegate, and Curators to Signal on Subgraphs. The Signal informs Indexers which Subgraphs they should index.

You can learn more by heading to [the documentation](https://thegraph.com/docs/about/introduction), or checking out some of the [blog posts on the protocol](https://thegraph.com/blog/the-graph-network-in-depth-part-1).

## Contracts

The contracts are upgradable, following the [Open Zeppelin Proxy Upgrade Pattern](https://docs.openzeppelin.com/upgrades-plugins/1.x/proxies). Each contract will be explained in brief detail below.

**_Curation_**

> Allows Curators to Signal GRT towards a Subgraph Deployment they want indexed on The Graph. Curators are often Subgraph Developers, but anyone can participate. Curators also receive a portion of the query fees that are earned on the Subgraph. Signaled GRT goes into a bonding curve, which returns a Graph Curation Share (GCS) to the Curator.

**_Graph Name Service (GNS)_**

> Wraps around the Curation contract to provide pooling of Curator Signaled tokens towards a single Subgraph. This allows an owner to deploy a Subgraph, and upgrade their Subgraph to a new version. The upgrade will move all Curator tokens to a new Subgraph Deployment with a new bonding curve.

**_Service Registry_**

> Allows Indexers to tell the network the location of their node. This allows end users to choose a node close to themselves, lowering the latency for queries.

**_Dispute Manager_**

> Provides a way for Indexers to be slashed or incorrect or malicious behaviour. There are two types of disputes: _Query Disputes_ and _Indexing Disputes_.

**_Epoch Manager_**

> Keeps track of protocol Epochs. Epochs are configured to be a certain block length, which is configurable by The Governor.

**_Controller_**

> The Controller is a contract that has a registry of all protocol contract addresses. It also is the owner of all the contracts. The owner of the Controller is The Governor, which makes The Governor the address that can configure the whole protocol. The Governor is [The Graph Council](https://thegraph.com/blog/introducing-the-graph-council).

**_Rewards Manager_**

> Tracks how inflationary GRT rewards should be handed out. It relies on the Curation contract and the Staking contract. Signaled GRT in Curation determine what percentage of inflationary tokens go towards each subgraph. Each Subgraph can have multiple Indexers Staked on it. Thus, the total rewards for the Subgraph are split up for each Indexer based on much they have Staked on that Subgraph.

**_Staking_**

> The Staking contract allows Indexers to Stake on Subgraphs. Indexers Stake by creating Allocations on a Subgraph. It also allows Delegators to Delegate towards an Indexer. The contract also contains the slashing functionality.

**_Graph Token_**

> An ERC-20 token (GRT) that is used as a work token to power the network incentives. The token is inflationary.

## NPM package

The [NPM package](https://www.npmjs.com/package/@graphprotocol/contracts) contains contract interfaces and addresses for the testnet and mainnet. It also contains [typechain](https://github.com/ethereum-ts/TypeChain) generated objects to easily interact with the contracts. This allows for anyone to install the package in their repository and interact with the protocol. It is updated and released whenever a change to the contracts occurs.

<<<<<<< HEAD
```
=======
```bash
>>>>>>> bdc66135
pnpm add @graphprotocol/contracts
```

## Contract Addresses

The testnet runs on Goerli, while mainnet is on Ethereum Mainnet. The addresses for both of these can be found in `./addresses.json`.

## Local Setup

To setup the contracts locally, checkout the `dev` branch, then run:

```bash
pnpm
pnpm build
```

## Testing

For testing details see [TESTING.md](./TESTING.md).

## Deploying Contracts

In order to run deployments, see [DEPLOYMENT.md](./DEPLOYMENT.md).

## Interacting with the contracts

There are three ways to interact with the contracts through this repo:

### Hardhat

The most straightforward way to interact with the contracts is through the hardhat console. We have extended the hardhat runtime environment to include all of the contracts. This makes it easy to run the console with autocomplete for all contracts and all functions. It is a quick and easy way to read and write to the contracts.

```bash
# A console to interact with testnet contracts
npx hardhat console --network goerli
```

### Hardhat Tasks

There are hardhat tasks under the `/tasks` folder. Most tasks are for complex queries to get back data from the protocol.

### CLI

There is a CLI that can be used to read or write to the contracts. It includes scripts to help with deployment.

## Environment

When running the Hardhat console or tasks you can set what network and accounts to use when sending transactions.

### Network

Selecting a network requires just passing `--network <name>` when running Hardhat. It's important that the network exists in the Hardhat configuration file.

_There is a special network called `localhost` that connects it to a node running on localhost._

### Accounts

The accounts used depends on a few environment variables:

- If MNEMONIC is set you will have available the set of addresses derived from the seed.
- If PRIVATE_KEY is set, just that account is imported. MNEMONIC always takes precedence over PRIVATE_KEY.
- If no MNEMONIC or PRIVATE_KEY is set it will use the remote accounts from the provider node.
- You can always get an account using `ethers.getSigner(<address>)`

Considerations when forking a chain:

- When running on the `localhost` network it will use by default a deterministic seed for testing purposes. If you want to connect to a local node that is forking while retaining the capability to impersonate accounts or use local accounts you need to set the FORK=true environment variable.

## Copyright

Copyright &copy; 2021 The Graph Foundation

Licensed under [GPL license](LICENSE).<|MERGE_RESOLUTION|>--- conflicted
+++ resolved
@@ -55,11 +55,7 @@
 
 The [NPM package](https://www.npmjs.com/package/@graphprotocol/contracts) contains contract interfaces and addresses for the testnet and mainnet. It also contains [typechain](https://github.com/ethereum-ts/TypeChain) generated objects to easily interact with the contracts. This allows for anyone to install the package in their repository and interact with the protocol. It is updated and released whenever a change to the contracts occurs.
 
-<<<<<<< HEAD
-```
-=======
 ```bash
->>>>>>> bdc66135
 pnpm add @graphprotocol/contracts
 ```
 
