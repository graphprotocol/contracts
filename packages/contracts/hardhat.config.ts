import '@typechain/hardhat'
import '@nomiclabs/hardhat-ethers'
import '@nomiclabs/hardhat-waffle'
<<<<<<< HEAD
import 'hardhat-abi-exporter'
import 'hardhat-gas-reporter'
import 'hardhat-contract-sizer'
import 'hardhat-tracer'
import '@tenderly/hardhat-tenderly'
import '@openzeppelin/hardhat-upgrades'
import '@openzeppelin/hardhat-defender'
import '@typechain/hardhat'
import 'solidity-coverage'
import 'hardhat-storage-layout'

// Tasks

const SKIP_LOAD = process.env.SKIP_LOAD === 'true'

function loadTasks() {
  require('@graphprotocol/sdk/gre')
  ;['contract', 'bridge', 'deployment', 'migrate', 'verify', 'e2e'].forEach((folder) => {
    const tasksPath = path.join(__dirname, 'tasks', folder)
    fs.readdirSync(tasksPath)
      .filter(pth => pth.includes('.ts'))
      .forEach((task) => {
        require(`${tasksPath}/${task}`)
      })
  })
}

if (fs.existsSync(path.join(__dirname, 'build', 'types'))) {
  loadTasks()
} else if (!SKIP_LOAD) {
  execSync('pnpm build', { stdio: 'inherit' })
  loadTasks()
}

// Networks

interface NetworkConfig {
  network: string
  chainId: number
  url?: string
  gas?: number | 'auto'
  gasPrice?: number | 'auto'
  graphConfig?: string
}

const networkConfigs: NetworkConfig[] = [
  { network: 'mainnet', chainId: 1, graphConfig: 'config/graph.mainnet.yml' },
  { network: 'rinkeby', chainId: 4, graphConfig: 'config/graph.rinkeby.yml' },
  { network: 'goerli', chainId: 5, graphConfig: 'config/graph.goerli.yml' },
  { network: 'kovan', chainId: 42 },
  { network: 'arbitrum-rinkeby', chainId: 421611, url: 'https://rinkeby.arbitrum.io/rpc' },
  { network: 'sepolia', chainId: 11155111, graphConfig: 'config/graph.sepolia.yml' },
  {
    network: 'arbitrum-one',
    chainId: 42161,
    url: 'https://arb1.arbitrum.io/rpc',
    graphConfig: 'config/graph.arbitrum-one.yml',
  },
  {
    network: 'arbitrum-goerli',
    chainId: 421613,
    url: 'https://goerli-rollup.arbitrum.io/rpc',
    graphConfig: 'config/graph.arbitrum-goerli.yml',
  },
  {
    network: 'arbitrum-sepolia',
    chainId: 421614,
    url: 'https://sepolia-rollup.arbitrum.io/rpcblock',
    graphConfig: 'config/graph.arbitrum-sepolia.yml',
  },
]

function getAccountsKeys() {
  if (process.env.MNEMONIC) return { mnemonic: process.env.MNEMONIC }
  if (process.env.PRIVATE_KEY) return [process.env.PRIVATE_KEY]
  return 'remote'
}

function getDefaultProviderURL(network: string) {
  return `https://${network}.infura.io/v3/${process.env.INFURA_KEY}`
}

function setupNetworkProviders(hardhatConfig) {
  for (const netConfig of networkConfigs) {
    hardhatConfig.networks[netConfig.network] = {
      chainId: netConfig.chainId,
      url: netConfig.url ? netConfig.url : getDefaultProviderURL(netConfig.network),
      gas: netConfig.gas || 'auto',
      gasPrice: netConfig.gasPrice || 'auto',
      accounts: getAccountsKeys(),
    }
    if (netConfig.graphConfig) {
      hardhatConfig.networks[netConfig.network].graphConfig = netConfig.graphConfig
    }
  }
}
=======
import 'hardhat-contract-sizer' // for size-contracts script
import 'solidity-coverage' // for coverage script
import 'dotenv/config'
>>>>>>> bdc66135

import { HardhatUserConfig } from 'hardhat/config'

// Default mnemonic for basic hardhat network
const DEFAULT_TEST_MNEMONIC = 'myth like bonus scare over problem client lizard pioneer submit female collect'

const config: HardhatUserConfig = {
  graph: {
    addressBook: process.env.ADDRESS_BOOK || 'addresses.json',
    disableSecureAccounts: true,
  },
  solidity: {
    compilers: [
      {
        version: '0.7.6',
        settings: {
          optimizer: {
            enabled: true,
            runs: 200,
          },
        },
      },
    ],
  },
  paths: {
    tests: './test/tests/unit',
  },
  defaultNetwork: 'hardhat',
  networks: {
    hardhat: {
      chainId: 1337,
      accounts: {
        mnemonic: DEFAULT_TEST_MNEMONIC,
      },
    },
  },
  typechain: {
    outDir: 'types',
    target: 'ethers-v5',
  },
  contractSizer: {
    alphaSort: true,
    runOnCompile: false,
    disambiguatePaths: false,
  },
}

// Network configurations for deployment are in the deploy child package

export default config<|MERGE_RESOLUTION|>--- conflicted
+++ resolved
@@ -1,108 +1,9 @@
 import '@typechain/hardhat'
 import '@nomiclabs/hardhat-ethers'
 import '@nomiclabs/hardhat-waffle'
-<<<<<<< HEAD
-import 'hardhat-abi-exporter'
-import 'hardhat-gas-reporter'
-import 'hardhat-contract-sizer'
-import 'hardhat-tracer'
-import '@tenderly/hardhat-tenderly'
-import '@openzeppelin/hardhat-upgrades'
-import '@openzeppelin/hardhat-defender'
-import '@typechain/hardhat'
-import 'solidity-coverage'
-import 'hardhat-storage-layout'
-
-// Tasks
-
-const SKIP_LOAD = process.env.SKIP_LOAD === 'true'
-
-function loadTasks() {
-  require('@graphprotocol/sdk/gre')
-  ;['contract', 'bridge', 'deployment', 'migrate', 'verify', 'e2e'].forEach((folder) => {
-    const tasksPath = path.join(__dirname, 'tasks', folder)
-    fs.readdirSync(tasksPath)
-      .filter(pth => pth.includes('.ts'))
-      .forEach((task) => {
-        require(`${tasksPath}/${task}`)
-      })
-  })
-}
-
-if (fs.existsSync(path.join(__dirname, 'build', 'types'))) {
-  loadTasks()
-} else if (!SKIP_LOAD) {
-  execSync('pnpm build', { stdio: 'inherit' })
-  loadTasks()
-}
-
-// Networks
-
-interface NetworkConfig {
-  network: string
-  chainId: number
-  url?: string
-  gas?: number | 'auto'
-  gasPrice?: number | 'auto'
-  graphConfig?: string
-}
-
-const networkConfigs: NetworkConfig[] = [
-  { network: 'mainnet', chainId: 1, graphConfig: 'config/graph.mainnet.yml' },
-  { network: 'rinkeby', chainId: 4, graphConfig: 'config/graph.rinkeby.yml' },
-  { network: 'goerli', chainId: 5, graphConfig: 'config/graph.goerli.yml' },
-  { network: 'kovan', chainId: 42 },
-  { network: 'arbitrum-rinkeby', chainId: 421611, url: 'https://rinkeby.arbitrum.io/rpc' },
-  { network: 'sepolia', chainId: 11155111, graphConfig: 'config/graph.sepolia.yml' },
-  {
-    network: 'arbitrum-one',
-    chainId: 42161,
-    url: 'https://arb1.arbitrum.io/rpc',
-    graphConfig: 'config/graph.arbitrum-one.yml',
-  },
-  {
-    network: 'arbitrum-goerli',
-    chainId: 421613,
-    url: 'https://goerli-rollup.arbitrum.io/rpc',
-    graphConfig: 'config/graph.arbitrum-goerli.yml',
-  },
-  {
-    network: 'arbitrum-sepolia',
-    chainId: 421614,
-    url: 'https://sepolia-rollup.arbitrum.io/rpcblock',
-    graphConfig: 'config/graph.arbitrum-sepolia.yml',
-  },
-]
-
-function getAccountsKeys() {
-  if (process.env.MNEMONIC) return { mnemonic: process.env.MNEMONIC }
-  if (process.env.PRIVATE_KEY) return [process.env.PRIVATE_KEY]
-  return 'remote'
-}
-
-function getDefaultProviderURL(network: string) {
-  return `https://${network}.infura.io/v3/${process.env.INFURA_KEY}`
-}
-
-function setupNetworkProviders(hardhatConfig) {
-  for (const netConfig of networkConfigs) {
-    hardhatConfig.networks[netConfig.network] = {
-      chainId: netConfig.chainId,
-      url: netConfig.url ? netConfig.url : getDefaultProviderURL(netConfig.network),
-      gas: netConfig.gas || 'auto',
-      gasPrice: netConfig.gasPrice || 'auto',
-      accounts: getAccountsKeys(),
-    }
-    if (netConfig.graphConfig) {
-      hardhatConfig.networks[netConfig.network].graphConfig = netConfig.graphConfig
-    }
-  }
-}
-=======
 import 'hardhat-contract-sizer' // for size-contracts script
 import 'solidity-coverage' // for coverage script
 import 'dotenv/config'
->>>>>>> bdc66135
 
 import { HardhatUserConfig } from 'hardhat/config'
 
