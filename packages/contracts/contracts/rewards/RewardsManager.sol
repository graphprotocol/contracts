--- conflicted
+++ resolved
@@ -128,25 +128,6 @@
     }
 
     /**
-<<<<<<< HEAD
-=======
-     * @dev Denies to claim rewards for multiple subgraph.
-     * NOTE: Can only be called by the subgraph availability oracle
-     * @param _subgraphDeploymentID Array of subgraph deployment ID
-     * @param _deny Array of denied status for claiming rewards for each subgraph
-     */
-    function setDeniedMany(
-        bytes32[] calldata _subgraphDeploymentID,
-        bool[] calldata _deny
-    ) external override onlySubgraphAvailabilityOracle {
-        require(_subgraphDeploymentID.length == _deny.length, "!length");
-        for (uint256 i = 0; i < _subgraphDeploymentID.length; i++) {
-            _setDenied(_subgraphDeploymentID[i], _deny[i]);
-        }
-    }
-
-    /**
->>>>>>> 59154f76
      * @dev Internal: Denies to claim rewards for a subgraph.
      * @param _subgraphDeploymentID Subgraph deployment ID
      * @param _deny Whether to set the subgraph as denied for claiming rewards or not
