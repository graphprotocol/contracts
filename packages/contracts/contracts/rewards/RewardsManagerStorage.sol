--- conflicted
+++ resolved
@@ -1,19 +1,10 @@
 // SPDX-License-Identifier: GPL-2.0-or-later
 
-<<<<<<< HEAD
 pragma solidity ^0.7.6 || 0.8.27;
 
-import "./IRewardsManager.sol";
-import "../governance/Managed.sol";
 import { IRewardsIssuer } from "./IRewardsIssuer.sol";
-=======
-/* solhint-disable one-contract-per-file */
-
-pragma solidity 0.7.6;
-
-import { IRewardsManager } from "@graphprotocol/common/contracts/rewards/IRewardsManager.sol";
+import { IRewardsManager } from "./IRewardsManager.sol";
 import { Managed } from "../governance/Managed.sol";
->>>>>>> bdc66135
 
 contract RewardsManagerV1Storage is Managed {
     // -- State --
