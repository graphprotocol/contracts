// SPDX-License-Identifier: GPL-2.0-or-later

pragma solidity ^0.7.6;

interface IRewardsManager {
    /**
     * @dev Stores accumulated rewards and snapshots related to a particular SubgraphDeployment.
     */
    struct Subgraph {
        uint256 accRewardsForSubgraph;
        uint256 accRewardsForSubgraphSnapshot;
        uint256 accRewardsPerSignalSnapshot;
        uint256 accRewardsPerAllocatedToken;
    }

    // -- Config --

    function setIssuancePerBlock(uint256 _issuancePerBlock) external;

    function setMinimumSubgraphSignal(uint256 _minimumSubgraphSignal) external;

    // -- Denylist --

    function setSubgraphAvailabilityOracle(address _subgraphAvailabilityOracle) external;

    function setDenied(bytes32 _subgraphDeploymentID, bool _deny) external;

<<<<<<< HEAD
=======
    function setDeniedMany(bytes32[] calldata _subgraphDeploymentID, bool[] calldata _deny) external;

>>>>>>> 59154f76
    function isDenied(bytes32 _subgraphDeploymentID) external view returns (bool);

    // -- Getters --

    function getNewRewardsPerSignal() external view returns (uint256);

    function getAccRewardsPerSignal() external view returns (uint256);

    function getAccRewardsForSubgraph(bytes32 _subgraphDeploymentID) external view returns (uint256);

    function getAccRewardsPerAllocatedToken(bytes32 _subgraphDeploymentID) external view returns (uint256, uint256);

    function getRewards(address _allocationID) external view returns (uint256);

    // -- Updates --

    function updateAccRewardsPerSignal() external returns (uint256);

    function takeRewards(address _allocationID) external returns (uint256);

    // -- Hooks --

    function onSubgraphSignalUpdate(bytes32 _subgraphDeploymentID) external returns (uint256);

    function onSubgraphAllocationUpdate(bytes32 _subgraphDeploymentID) external returns (uint256);
}<|MERGE_RESOLUTION|>--- conflicted
+++ resolved
@@ -25,11 +25,6 @@
 
     function setDenied(bytes32 _subgraphDeploymentID, bool _deny) external;
 
-<<<<<<< HEAD
-=======
-    function setDeniedMany(bytes32[] calldata _subgraphDeploymentID, bool[] calldata _deny) external;
-
->>>>>>> 59154f76
     function isDenied(bytes32 _subgraphDeploymentID) external view returns (bool);
 
     // -- Getters --
