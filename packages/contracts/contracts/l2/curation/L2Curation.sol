--- conflicted
+++ resolved
@@ -9,15 +9,10 @@
 
 import { GraphUpgradeable } from "../../upgrades/GraphUpgradeable.sol";
 import { TokenUtils } from "../../utils/TokenUtils.sol";
-import { IRewardsManager } from "@graphprotocol/common/contracts/rewards/IRewardsManager.sol";
+import { IRewardsManager } from "../../rewards/IRewardsManager.sol";
 import { Managed } from "../../governance/Managed.sol";
-<<<<<<< HEAD
 import { IGraphToken } from "../../token/IGraphToken.sol";
 import { CurationV3Storage } from "../../curation/CurationStorage.sol";
-=======
-import { IGraphToken } from "@graphprotocol/common/contracts/token/IGraphToken.sol";
-import { CurationV2Storage } from "../../curation/CurationStorage.sol";
->>>>>>> bdc66135
 import { IGraphCurationToken } from "../../curation/IGraphCurationToken.sol";
 import { IL2Curation } from "./IL2Curation.sol";
 
@@ -159,7 +154,10 @@
      */
     function collect(bytes32 _subgraphDeploymentID, uint256 _tokens) external override {
         // Only SubgraphService or Staking contract are authorized as caller
-        require(msg.sender == subgraphService || msg.sender == address(staking()), "Caller must be the subgraph service or staking contract");
+        require(
+            msg.sender == subgraphService || msg.sender == address(staking()),
+            "Caller must be the subgraph service or staking contract"
+        );
 
         // Must be curated to accept tokens
         require(isCurated(_subgraphDeploymentID), "Subgraph deployment must be curated to collect fees");
