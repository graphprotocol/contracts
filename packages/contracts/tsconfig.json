--- conflicted
+++ resolved
@@ -4,21 +4,6 @@
     "outDir": "./build",
     "declarationDir": "./types"
   },
-<<<<<<< HEAD
-  "include": [
-    ".solcover.js",
-    "truffle.js",
-    "eslint.config.js",
-    "prettier.config.js",
-    "solhint.config.js",
-    "hardhat.config.ts", 
-    "index.d.ts", 
-    "scripts/**/*.ts", 
-    "test/**/*.ts", 
-    "tasks/**/*.ts"
-  ]
-=======
   "include": ["src/**/*.ts", "test/**/*.ts", "deploy/**/*.ts"],
   "exclude": ["node_modules", "build", "types", "artifacts", "cache"]
->>>>>>> bdc66135
 }