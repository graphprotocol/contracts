--- conflicted
+++ resolved
@@ -130,15 +130,9 @@
     function testUndelegate_RevertWhen_InvalidPool(
         uint256 tokens,
         uint256 delegationTokens
-<<<<<<< HEAD
-    ) public useIndexer useProvision(tokens, 0, 0) useDelegationSlashing {
-        delegationTokens = bound(delegationTokens, MIN_DELEGATION, MAX_STAKING_TOKENS);
-
-        // delegate
-=======
     ) public useIndexer useProvision(tokens, 0, 0) useDelegationSlashing() {
         delegationTokens = bound(delegationTokens, 1, MAX_STAKING_TOKENS);
->>>>>>> f88f3351
+
         resetPrank(users.delegator);
         _delegate(users.indexer, subgraphDataServiceAddress, delegationTokens, 0);
 
@@ -164,12 +158,11 @@
         staking.undelegate(users.indexer, subgraphDataServiceAddress, delegation.shares);
     }
 
-<<<<<<< HEAD
     function testUndelegate_AfterRecoveringPool(
         uint256 tokens,
         uint256 delegationTokens
     ) public useIndexer useProvision(tokens, 0, 0) useDelegationSlashing {
-        delegationTokens = bound(delegationTokens, MIN_DELEGATION, MAX_STAKING_TOKENS);
+        delegationTokens = bound(delegationTokens, 1, MAX_STAKING_TOKENS);
 
         // delegate
         resetPrank(users.delegator);
@@ -229,7 +222,8 @@
         // undelegate the rest
         resetPrank(users.delegator);
         _undelegate(users.indexer, subgraphDataServiceAddress, delegation.shares - delegation.shares / 2);
-=======
+    }
+
     function testUndelegate_RevertIf_BeneficiaryIsZero(
         uint256 amount,
         uint256 delegationAmount
@@ -239,6 +233,5 @@
         bytes memory expectedError = abi.encodeWithSelector(IHorizonStakingMain.HorizonStakingInvalidBeneficiaryZeroAddress.selector);
         vm.expectRevert(expectedError);
         staking.undelegate(users.indexer, subgraphDataServiceAddress, delegation.shares, address(0));
->>>>>>> f88f3351
     }
 }