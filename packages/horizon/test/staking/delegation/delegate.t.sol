--- conflicted
+++ resolved
@@ -72,13 +72,8 @@
         uint256 tokens,
         uint256 delegationTokens
     ) public useIndexer useProvision(tokens, 0, 0) useDelegationSlashing() {
-<<<<<<< HEAD
-        delegationTokens = bound(delegationTokens, MIN_DELEGATION, MAX_STAKING_TOKENS);
+        delegationTokens = bound(delegationTokens, 1, MAX_STAKING_TOKENS);
 
-        // create delegation pool
-=======
-        delegationTokens = bound(delegationTokens, 1, MAX_STAKING_TOKENS);
->>>>>>> f88f3351
         resetPrank(users.delegator);
         _delegate(users.indexer, subgraphDataServiceAddress, delegationTokens, 0);
 
@@ -101,13 +96,8 @@
         uint256 tokens,
         uint256 delegationTokens
     ) public useIndexer useProvision(tokens, 0, 0) useDelegationSlashing() {
-<<<<<<< HEAD
-        delegationTokens = bound(delegationTokens, MIN_DELEGATION * 2, MAX_STAKING_TOKENS);
+        delegationTokens = bound(delegationTokens, 1, MAX_STAKING_TOKENS);
 
-        // create delegation pool
-=======
-        delegationTokens = bound(delegationTokens, 1, MAX_STAKING_TOKENS);
->>>>>>> f88f3351
         resetPrank(users.delegator);
         _delegate(users.indexer, subgraphDataServiceAddress, delegationTokens, 0);
 
