--- conflicted
+++ resolved
@@ -1305,118 +1305,6 @@
         assertEq(afterMaxThawingPeriod, maxThawingPeriod);
     }
 
-<<<<<<< HEAD
-    function _setCounterpartStakingAddress(address counterpartStakingAddress) internal {
-        // setCounterpartStakingAddress
-        vm.expectEmit(address(staking));
-        emit IHorizonStakingExtension.CounterpartStakingAddressSet(counterpartStakingAddress);
-        staking.setCounterpartStakingAddress(counterpartStakingAddress);
-
-        // after
-        address afterCounterpartStakingAddress = _getStorage_CounterpartStakingAddress();
-
-        // assert
-        assertEq(afterCounterpartStakingAddress, counterpartStakingAddress);
-    }
-
-    struct BeforeValues_ReceiveDelegation {
-        DelegationPoolInternalTest pool;
-        DelegationInternal delegation;
-        uint256 delegatedTokens;
-        uint256 stakingBalance;
-        uint256 delegatorBalance;
-    }
-
-    function _onTokenTransfer_ReceiveDelegation(address from, uint256 tokens, bytes memory data) internal {
-        address serviceProvider;
-        address delegator;
-        {
-            (, bytes memory fnData) = abi.decode(data, (uint8, bytes));
-            (serviceProvider, delegator) = abi.decode(fnData, (address, address));
-        }
-
-        // before
-        BeforeValues_ReceiveDelegation memory beforeValues;
-        beforeValues.pool = _getStorage_DelegationPoolInternal(serviceProvider, subgraphDataServiceLegacyAddress, true);
-        beforeValues.delegation = _getStorage_Delegation(
-            serviceProvider,
-            subgraphDataServiceLegacyAddress,
-            delegator,
-            true
-        );
-        beforeValues.stakingBalance = token.balanceOf(address(staking));
-        beforeValues.delegatorBalance = token.balanceOf(delegator);
-        beforeValues.delegatedTokens = staking.getDelegatedTokensAvailable(
-            serviceProvider,
-            subgraphDataServiceLegacyAddress
-        );
-
-        // calc
-        uint256 calcShares = (beforeValues.pool.tokens == 0 ||
-            beforeValues.pool.tokens == beforeValues.pool.tokensThawing)
-            ? tokens
-            : ((tokens * beforeValues.pool.shares) / (beforeValues.pool.tokens - beforeValues.pool.tokensThawing));
-
-        bool earlyExit = (calcShares == 0 || tokens < 1 ether) ||
-            (beforeValues.pool.tokens == 0 && (beforeValues.pool.shares != 0 || beforeValues.pool.sharesThawing != 0));
-
-        // onTokenTransfer
-        if (earlyExit) {
-            vm.expectEmit();
-            emit Transfer(address(staking), delegator, tokens);
-            vm.expectEmit();
-            emit IL2StakingBase.TransferredDelegationReturnedToDelegator(serviceProvider, delegator, tokens);
-        } else {
-            vm.expectEmit();
-            emit IHorizonStakingExtension.StakeDelegated(serviceProvider, delegator, tokens, calcShares);
-        }
-        staking.onTokenTransfer(from, tokens, data);
-
-        // after
-        DelegationPoolInternalTest memory afterPool = _getStorage_DelegationPoolInternal(
-            serviceProvider,
-            subgraphDataServiceLegacyAddress,
-            true
-        );
-        DelegationInternal memory afterDelegation = _getStorage_Delegation(
-            serviceProvider,
-            subgraphDataServiceLegacyAddress,
-            delegator,
-            true
-        );
-        uint256 afterDelegatedTokens = staking.getDelegatedTokensAvailable(
-            serviceProvider,
-            subgraphDataServiceLegacyAddress
-        );
-        uint256 afterDelegatorBalance = token.balanceOf(delegator);
-        uint256 afterStakingBalance = token.balanceOf(address(staking));
-
-        // assertions
-        if (earlyExit) {
-            assertEq(beforeValues.pool.tokens, afterPool.tokens);
-            assertEq(beforeValues.pool.shares, afterPool.shares);
-            assertEq(beforeValues.pool.tokensThawing, afterPool.tokensThawing);
-            assertEq(beforeValues.pool.sharesThawing, afterPool.sharesThawing);
-            assertEq(beforeValues.pool.thawingNonce, afterPool.thawingNonce);
-            assertEq(0, afterDelegation.shares - beforeValues.delegation.shares);
-            assertEq(beforeValues.delegatedTokens, afterDelegatedTokens);
-            assertEq(beforeValues.delegatorBalance + tokens, afterDelegatorBalance);
-            assertEq(beforeValues.stakingBalance - tokens, afterStakingBalance);
-        } else {
-            assertEq(beforeValues.pool.tokens + tokens, afterPool.tokens);
-            assertEq(beforeValues.pool.shares + calcShares, afterPool.shares);
-            assertEq(beforeValues.pool.tokensThawing, afterPool.tokensThawing);
-            assertEq(beforeValues.pool.sharesThawing, afterPool.sharesThawing);
-            assertEq(beforeValues.pool.thawingNonce, afterPool.thawingNonce);
-            assertEq(calcShares, afterDelegation.shares - beforeValues.delegation.shares);
-            assertEq(beforeValues.delegatedTokens + tokens, afterDelegatedTokens);
-            assertEq(beforeValues.delegatorBalance, afterDelegatorBalance);
-            assertEq(beforeValues.stakingBalance, afterStakingBalance);
-        }
-    }
-
-=======
->>>>>>> f88f3351
     struct BeforeValues_Slash {
         Provision provision;
         DelegationPoolInternalTest pool;
