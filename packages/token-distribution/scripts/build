--- conflicted
+++ resolved
@@ -2,10 +2,6 @@
 
 set -eo pipefail
 
-<<<<<<< HEAD
-
-=======
->>>>>>> bdc66135
 if [ -z "${STUDIO_API_KEY}" ]; then
     echo "Warning: STUDIO_API_KEY is not set. Skipping build steps. Some functionality may be limited."
     exit 0
