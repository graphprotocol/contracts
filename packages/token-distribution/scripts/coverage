#!/bin/bash

set -eo pipefail

<<<<<<< HEAD
pnpm run compile
npx hardhat coverage $@
=======
pnpm compile
COVERAGE=true npx hardhat coverage $@
>>>>>>> bdc66135
<|MERGE_RESOLUTION|>--- conflicted
+++ resolved
@@ -2,10 +2,5 @@
 
 set -eo pipefail
 
-<<<<<<< HEAD
-pnpm run compile
-npx hardhat coverage $@
-=======
 pnpm compile
-COVERAGE=true npx hardhat coverage $@
->>>>>>> bdc66135
+COVERAGE=true npx hardhat coverage $@