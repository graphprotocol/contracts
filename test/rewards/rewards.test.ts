import hre from 'hardhat'
import { expect } from 'chai'
import { constants, BigNumber } from 'ethers'
import { BigNumber as BN } from 'bignumber.js'

import { NetworkFixture } from '../lib/fixtures'

import { Curation } from '../../build/types/Curation'
import { EpochManager } from '../../build/types/EpochManager'
import { GraphToken } from '../../build/types/GraphToken'
import { RewardsManager } from '../../build/types/RewardsManager'
import { IStaking } from '../../build/types/IStaking'

import {
  helpers,
  formatGRT,
  randomHexBytes,
  toBN,
  toGRT,
  deriveChannelKey,
  GraphNetworkContracts,
} from '@graphprotocol/sdk'
import type { SignerWithAddress } from '@nomiclabs/hardhat-ethers/signers'

const MAX_PPM = 1000000

const { HashZero, WeiPerEther } = constants

const toRound = (n: BigNumber) => formatGRT(n.add(toGRT('0.5'))).split('.')[0]

describe('Rewards', () => {
  const graph = hre.graph()
  let delegator: SignerWithAddress
  let governor: SignerWithAddress
  let curator1: SignerWithAddress
  let curator2: SignerWithAddress
  let indexer1: SignerWithAddress
  let indexer2: SignerWithAddress
  let oracle: SignerWithAddress
  let assetHolder: SignerWithAddress

  let fixture: NetworkFixture

  let contracts: GraphNetworkContracts
  let grt: GraphToken
  let curation: Curation
  let epochManager: EpochManager
  let staking: IStaking
  let rewardsManager: RewardsManager

  // Derive some channel keys for each indexer used to sign attestations
  const channelKey1 = deriveChannelKey()
  const channelKey2 = deriveChannelKey()
  const channelKeyNull = deriveChannelKey()

  const subgraphDeploymentID1 = randomHexBytes()
  const subgraphDeploymentID2 = randomHexBytes()

  const allocationID1 = channelKey1.address
  const allocationID2 = channelKey2.address
  const allocationIDNull = channelKeyNull.address

  const metadata = HashZero

  const ISSUANCE_RATE_PERIODS = 4 // blocks required to issue 800 GRT rewards
  const ISSUANCE_PER_BLOCK = toBN('200000000000000000000') // 200 GRT every block

  // Core formula that gets accumulated rewards per signal for a period of time
  const getRewardsPerSignal = (k: BN, t: BN, s: BN): string => {
    if (s.eq(0)) {
      return '0'
    }
    return k.times(t).div(s).toPrecision(18).toString()
  }

  // Tracks the accumulated rewards as totalSignalled or supply changes across snapshots
  class RewardsTracker {
    totalSignalled = BigNumber.from(0)
    lastUpdatedBlock = 0
    accumulated = BigNumber.from(0)

    static async create() {
      const tracker = new RewardsTracker()
      await tracker.snapshot()
      return tracker
    }

    async snapshot() {
      this.accumulated = this.accumulated.add(await this.accrued())
      this.totalSignalled = await grt.balanceOf(curation.address)
      this.lastUpdatedBlock = await helpers.latestBlock()
      return this
    }

    async elapsedBlocks() {
      const currentBlock = await helpers.latestBlock()
      return currentBlock - this.lastUpdatedBlock
    }

    async accrued() {
      const nBlocks = await this.elapsedBlocks()
      return this.accruedByElapsed(nBlocks)
    }

    async accruedByElapsed(nBlocks: BigNumber | number) {
      const n = getRewardsPerSignal(
        new BN(ISSUANCE_PER_BLOCK.toString()),
        new BN(nBlocks.toString()),
        new BN(this.totalSignalled.toString()),
      )
      return toGRT(n)
    }
  }

  // Test accumulated rewards per signal
  const shouldGetNewRewardsPerSignal = async (nBlocks = ISSUANCE_RATE_PERIODS) => {
    // -- t0 --
    const tracker = await RewardsTracker.create()

    // Jump
    await helpers.mine(nBlocks)

    // -- t1 --

    // Contract calculation
    const contractAccrued = await rewardsManager.getNewRewardsPerSignal()
    // Local calculation
    const expectedAccrued = await tracker.accrued()

    // Check
    expect(toRound(expectedAccrued)).eq(toRound(contractAccrued))
    return expectedAccrued
  }

  before(async function () {
    ;[delegator, curator1, curator2, indexer1, indexer2, oracle, assetHolder] =
      await graph.getTestAccounts()
    ;({ governor } = await graph.getNamedAccounts())

    fixture = new NetworkFixture(graph.provider)
    contracts = await fixture.load(governor)
    grt = contracts.GraphToken as GraphToken
    curation = contracts.Curation as Curation
    epochManager = contracts.EpochManager as EpochManager
    staking = contracts.Staking as IStaking
    rewardsManager = contracts.RewardsManager as RewardsManager

    // 200 GRT per block
    await rewardsManager.connect(governor).setIssuancePerBlock(ISSUANCE_PER_BLOCK)

    // Distribute test funds
    for (const wallet of [indexer1, indexer2, curator1, curator2, assetHolder]) {
      await grt.connect(governor).mint(wallet.address, toGRT('1000000'))
      await grt.connect(wallet).approve(staking.address, toGRT('1000000'))
      await grt.connect(wallet).approve(curation.address, toGRT('1000000'))
    }
  })

  beforeEach(async function () {
    await fixture.setUp()
  })

  afterEach(async function () {
    await fixture.tearDown()
  })

  describe('configuration', function () {
    describe('issuance per block update', function () {
      it('reject set issuance per block if unauthorized', async function () {
        const tx = rewardsManager.connect(indexer1).setIssuancePerBlock(toGRT('1.025'))
        await expect(tx).revertedWith('Only Controller governor')
      })

      it('should set issuance rate to minimum allowed (0)', async function () {
        const newIssuancePerBlock = toGRT('0')
        await rewardsManager.connect(governor).setIssuancePerBlock(newIssuancePerBlock)
        expect(await rewardsManager.issuancePerBlock()).eq(newIssuancePerBlock)
      })

      it('should set issuance rate', async function () {
        const newIssuancePerBlock = toGRT('100.025')
        await rewardsManager.connect(governor).setIssuancePerBlock(newIssuancePerBlock)
        expect(await rewardsManager.issuancePerBlock()).eq(newIssuancePerBlock)
        expect(await rewardsManager.accRewardsPerSignalLastBlockUpdated()).eq(
          await helpers.latestBlock(),
        )
      })
    })

    describe('subgraph availability service', function () {
      it('reject set subgraph oracle if unauthorized', async function () {
        const tx = rewardsManager.connect(indexer1).setSubgraphAvailabilityOracle(oracle.address)
        await expect(tx).revertedWith('Only Controller governor')
      })

      it('should set subgraph oracle if governor', async function () {
        await rewardsManager.connect(governor).setSubgraphAvailabilityOracle(oracle.address)
        expect(await rewardsManager.subgraphAvailabilityOracle()).eq(oracle.address)
      })

      it('reject to deny subgraph if not the oracle', async function () {
        const tx = rewardsManager.connect(governor).setDenied(subgraphDeploymentID1, true)
        await expect(tx).revertedWith('Caller must be the subgraph availability oracle')
      })

      it('should deny subgraph', async function () {
        await rewardsManager.connect(governor).setSubgraphAvailabilityOracle(oracle.address)

        const tx = rewardsManager.connect(oracle).setDenied(subgraphDeploymentID1, true)
        const blockNum = await helpers.latestBlock()
        await expect(tx)
          .emit(rewardsManager, 'RewardsDenylistUpdated')
          .withArgs(subgraphDeploymentID1, blockNum + 1)
        expect(await rewardsManager.isDenied(subgraphDeploymentID1)).eq(true)
      })

      it('reject deny subgraph w/ many if not the oracle', async function () {
        const deniedSubgraphs = [subgraphDeploymentID1, subgraphDeploymentID2]
        const tx = rewardsManager.connect(oracle).setDeniedMany(deniedSubgraphs, [true, true])
        await expect(tx).revertedWith('Caller must be the subgraph availability oracle')
      })

      it('should deny subgraph w/ many', async function () {
        await rewardsManager.connect(governor).setSubgraphAvailabilityOracle(oracle.address)

        const deniedSubgraphs = [subgraphDeploymentID1, subgraphDeploymentID2]
        await rewardsManager.connect(oracle).setDeniedMany(deniedSubgraphs, [true, true])
        expect(await rewardsManager.isDenied(subgraphDeploymentID1)).eq(true)
        expect(await rewardsManager.isDenied(subgraphDeploymentID2)).eq(true)
      })
    })
  })

  context('issuing rewards', async function () {
    beforeEach(async function () {
      // 5% minute rate (4 blocks)
      await rewardsManager.connect(governor).setIssuancePerBlock(ISSUANCE_PER_BLOCK)
    })

    describe('getNewRewardsPerSignal', function () {
      it('accrued per signal when no tokens signalled', async function () {
        // When there is no tokens signalled no rewards are accrued
        await helpers.mineEpoch(epochManager)
        const accrued = await rewardsManager.getNewRewardsPerSignal()
        expect(accrued).eq(0)
      })

      it('accrued per signal when tokens signalled', async function () {
        // Update total signalled
        const tokensToSignal = toGRT('1000')
        await curation.connect(curator1).mint(subgraphDeploymentID1, tokensToSignal, 0)

        // Check
        await shouldGetNewRewardsPerSignal()
      })

      it('accrued per signal when signalled tokens w/ many subgraphs', async function () {
        // Update total signalled
        await curation.connect(curator1).mint(subgraphDeploymentID1, toGRT('1000'), 0)

        // Check
        await shouldGetNewRewardsPerSignal()

        // Update total signalled
        await curation.connect(curator2).mint(subgraphDeploymentID2, toGRT('250'), 0)

        // Check
        await shouldGetNewRewardsPerSignal()
      })
    })

    describe('updateAccRewardsPerSignal', function () {
      it('update the accumulated rewards per signal state', async function () {
        // Update total signalled
        await curation.connect(curator1).mint(subgraphDeploymentID1, toGRT('1000'), 0)
        // Snapshot
        const tracker = await RewardsTracker.create()

        // Update
        await rewardsManager.connect(governor).updateAccRewardsPerSignal()
        const contractAccrued = await rewardsManager.accRewardsPerSignal()

        // Check
        const expectedAccrued = await tracker.accrued()
        expect(toRound(expectedAccrued)).eq(toRound(contractAccrued))
      })

      it('update the accumulated rewards per signal state after many blocks', async function () {
        // Update total signalled
        await curation.connect(curator1).mint(subgraphDeploymentID1, toGRT('1000'), 0)
        // Snapshot
        const tracker = await RewardsTracker.create()

        // Jump
        await helpers.mine(ISSUANCE_RATE_PERIODS)

        // Update
        await rewardsManager.connect(governor).updateAccRewardsPerSignal()
        const contractAccrued = await rewardsManager.accRewardsPerSignal()

        // Check
        const expectedAccrued = await tracker.accrued()
        expect(toRound(expectedAccrued)).eq(toRound(contractAccrued))
      })
    })

    describe('getAccRewardsForSubgraph', function () {
      it('accrued for each subgraph', async function () {
        // Curator1 - Update total signalled
        const signalled1 = toGRT('1500')
        await curation.connect(curator1).mint(subgraphDeploymentID1, signalled1, 0)
        const tracker1 = await RewardsTracker.create()

        // Curator2 - Update total signalled
        const signalled2 = toGRT('500')
        await curation.connect(curator2).mint(subgraphDeploymentID2, signalled2, 0)

        // Snapshot
        const tracker2 = await RewardsTracker.create()
        await tracker1.snapshot()

        // Jump
        await helpers.mine(ISSUANCE_RATE_PERIODS)

        // Snapshot
        await tracker1.snapshot()
        await tracker2.snapshot()

        // Calculate rewards
        const rewardsPerSignal1 = await tracker1.accumulated
        const rewardsPerSignal2 = await tracker2.accumulated
        const expectedRewardsSG1 = rewardsPerSignal1.mul(signalled1).div(WeiPerEther)
        const expectedRewardsSG2 = rewardsPerSignal2.mul(signalled2).div(WeiPerEther)

        // Get rewards from contract
        const contractRewardsSG1 = await rewardsManager.getAccRewardsForSubgraph(
          subgraphDeploymentID1,
        )
        const contractRewardsSG2 = await rewardsManager.getAccRewardsForSubgraph(
          subgraphDeploymentID2,
        )

        // Check
        expect(toRound(expectedRewardsSG1)).eq(toRound(contractRewardsSG1))
        expect(toRound(expectedRewardsSG2)).eq(toRound(contractRewardsSG2))
      })
    })

    describe('onSubgraphSignalUpdate', function () {
      it('update the accumulated rewards for subgraph state', async function () {
        // Update total signalled
        const signalled1 = toGRT('1500')
        await curation.connect(curator1).mint(subgraphDeploymentID1, signalled1, 0)
        // Snapshot
        const tracker1 = await RewardsTracker.create()

        // Jump
        await helpers.mine(ISSUANCE_RATE_PERIODS)

        // Update
        await rewardsManager.connect(governor).onSubgraphSignalUpdate(subgraphDeploymentID1)

        // Check
        const contractRewardsSG1 = (await rewardsManager.subgraphs(subgraphDeploymentID1))
          .accRewardsForSubgraph
        const rewardsPerSignal1 = await tracker1.accrued()
        const expectedRewardsSG1 = rewardsPerSignal1.mul(signalled1).div(WeiPerEther)
        expect(toRound(expectedRewardsSG1)).eq(toRound(contractRewardsSG1))

        const contractAccrued = await rewardsManager.accRewardsPerSignal()
        const expectedAccrued = await tracker1.accrued()
        expect(toRound(expectedAccrued)).eq(toRound(contractAccrued))

        const contractBlockUpdated = await rewardsManager.accRewardsPerSignalLastBlockUpdated()
        const expectedBlockUpdated = await helpers.latestBlock()
        expect(expectedBlockUpdated).eq(contractBlockUpdated)
      })
    })

    describe('getAccRewardsPerAllocatedToken', function () {
      it('accrued per allocated token', async function () {
        // Update total signalled
        const signalled1 = toGRT('1500')
        await curation.connect(curator1).mint(subgraphDeploymentID1, signalled1, 0)

        // Allocate
        const tokensToAllocate = toGRT('12500')
        await staking.connect(indexer1).stake(tokensToAllocate)
        await staking
          .connect(indexer1)
          .allocateFrom(
            indexer1.address,
            subgraphDeploymentID1,
            tokensToAllocate,
            allocationID1,
            metadata,
            await channelKey1.generateProof(indexer1.address),
          )

        // Jump
        await helpers.mine(ISSUANCE_RATE_PERIODS)

        // Check
        const sg1 = await rewardsManager.subgraphs(subgraphDeploymentID1)
        // We trust this function because it was individually tested in previous test
        const accRewardsForSubgraphSG1 = await rewardsManager.getAccRewardsForSubgraph(
          subgraphDeploymentID1,
        )
        const accruedRewardsSG1 = accRewardsForSubgraphSG1.sub(sg1.accRewardsForSubgraphSnapshot)
        const expectedRewardsAT1 = accruedRewardsSG1.mul(WeiPerEther).div(tokensToAllocate)
        const contractRewardsAT1 = (
          await rewardsManager.getAccRewardsPerAllocatedToken(subgraphDeploymentID1)
        )[0]
        expect(expectedRewardsAT1).eq(contractRewardsAT1)
      })
    })

    describe('onSubgraphAllocationUpdate', function () {
      it('update the accumulated rewards for allocated tokens state', async function () {
        // Update total signalled
        const signalled1 = toGRT('1500')
        await curation.connect(curator1).mint(subgraphDeploymentID1, signalled1, 0)

        // Allocate
        const tokensToAllocate = toGRT('12500')
        await staking.connect(indexer1).stake(tokensToAllocate)
        await staking
          .connect(indexer1)
          .allocateFrom(
            indexer1.address,
            subgraphDeploymentID1,
            tokensToAllocate,
            allocationID1,
            metadata,
            await channelKey1.generateProof(indexer1.address),
          )

        // Jump
        await helpers.mine(ISSUANCE_RATE_PERIODS)

        // Prepare expected results
        const expectedSubgraphRewards = toGRT('1400') // 7 blocks since signaling to when we do getAccRewardsForSubgraph
        const expectedRewardsAT = toGRT('0.08') // allocated during 5 blocks: 1000 GRT, divided by 12500 allocated tokens

        // Update
        await rewardsManager.connect(governor).onSubgraphAllocationUpdate(subgraphDeploymentID1)

        // Check on demand results saved
        const subgraph = await rewardsManager.subgraphs(subgraphDeploymentID1)
        const contractSubgraphRewards = await rewardsManager.getAccRewardsForSubgraph(
          subgraphDeploymentID1,
        )
        const contractRewardsAT = subgraph.accRewardsPerAllocatedToken

        expect(toRound(expectedSubgraphRewards)).eq(toRound(contractSubgraphRewards))
        expect(toRound(expectedRewardsAT.mul(1000))).eq(toRound(contractRewardsAT.mul(1000)))
      })
    })

    describe('getRewards', function () {
      it('calculate rewards using the subgraph signalled + allocated tokens', async function () {
        // Update total signalled
        const signalled1 = toGRT('1500')
        await curation.connect(curator1).mint(subgraphDeploymentID1, signalled1, 0)

        // Allocate
        const tokensToAllocate = toGRT('12500')
        await staking.connect(indexer1).stake(tokensToAllocate)
        await staking
          .connect(indexer1)
          .allocateFrom(
            indexer1.address,
            subgraphDeploymentID1,
            tokensToAllocate,
            allocationID1,
            metadata,
            await channelKey1.generateProof(indexer1.address),
          )

        // Jump
        await helpers.mine(ISSUANCE_RATE_PERIODS)

        // Rewards
        const contractRewards = await rewardsManager.getRewards(allocationID1)

        // We trust using this function in the test because we tested it
        // standalone in a previous test
        const contractRewardsAT1 = (
          await rewardsManager.getAccRewardsPerAllocatedToken(subgraphDeploymentID1)
        )[0]

        const expectedRewards = contractRewardsAT1.mul(tokensToAllocate).div(WeiPerEther)
        expect(expectedRewards).eq(contractRewards)
      })
      it('rewards should be zero if the allocation is closed', async function () {
        // Update total signalled
        const signalled1 = toGRT('1500')
        await curation.connect(curator1).mint(subgraphDeploymentID1, signalled1, 0)

        // Allocate
        const tokensToAllocate = toGRT('12500')
        await staking.connect(indexer1).stake(tokensToAllocate)
        await staking
          .connect(indexer1)
          .allocateFrom(
            indexer1.address,
            subgraphDeploymentID1,
            tokensToAllocate,
            allocationID1,
            metadata,
            await channelKey1.generateProof(indexer1.address),
          )

        // Jump
        await helpers.mine(ISSUANCE_RATE_PERIODS)
        await helpers.mineEpoch(epochManager)

        // Close allocation
        await staking.connect(indexer1).closeAllocation(allocationID1, randomHexBytes())

        // Rewards
        const contractRewards = await rewardsManager.getRewards(allocationID1)
        expect(contractRewards).eq(BigNumber.from(0))
      })
      it('rewards should be zero if the allocation does not exist', async function () {
        // Rewards
        const contractRewards = await rewardsManager.getRewards(allocationIDNull)
        expect(contractRewards).eq(BigNumber.from(0))
      })
    })

    describe('takeRewards', function () {
      interface DelegationParameters {
        indexingRewardCut: BigNumber
        queryFeeCut: BigNumber
        cooldownBlocks: number
      }

      async function setupIndexerAllocation() {
        // Setup
        await epochManager.connect(governor).setEpochLength(10)

        // Update total signalled
        const signalled1 = toGRT('1500')
        await curation.connect(curator1).mint(subgraphDeploymentID1, signalled1, 0)

        // Allocate
        const tokensToAllocate = toGRT('12500')
        await staking.connect(indexer1).stake(tokensToAllocate)
        await staking
          .connect(indexer1)
          .allocateFrom(
            indexer1.address,
            subgraphDeploymentID1,
            tokensToAllocate,
            allocationID1,
            metadata,
            await channelKey1.generateProof(indexer1.address),
          )
      }

      async function setupIndexerAllocationSignalingAfter() {
        // Setup
        await epochManager.connect(governor).setEpochLength(10)

        // Allocate
        const tokensToAllocate = toGRT('12500')
        await staking.connect(indexer1).stake(tokensToAllocate)
        await staking
          .connect(indexer1)
          .allocateFrom(
            indexer1.address,
            subgraphDeploymentID1,
            tokensToAllocate,
            allocationID1,
            metadata,
            await channelKey1.generateProof(indexer1.address),
          )

        // Update total signalled
        const signalled1 = toGRT('1500')
        await curation.connect(curator1).mint(subgraphDeploymentID1, signalled1, 0)
      }

      async function setupIndexerAllocationWithDelegation(
        tokensToDelegate: BigNumber,
        delegationParams: DelegationParameters,
      ) {
        const tokensToAllocate = toGRT('12500')

        // Setup
        await epochManager.connect(governor).setEpochLength(10)

        // Transfer some funds from the curator, I don't want to mint new tokens
        await grt.connect(curator1).transfer(delegator.address, tokensToDelegate)
        await grt.connect(delegator).approve(staking.address, tokensToDelegate)

        // Stake and set delegation parameters
        await staking.connect(indexer1).stake(tokensToAllocate)
        await staking
          .connect(indexer1)
          .setDelegationParameters(
            delegationParams.indexingRewardCut,
            delegationParams.queryFeeCut,
            0,
          )

        // Delegate
        await staking.connect(delegator).delegate(indexer1.address, tokensToDelegate)

        // Update total signalled
        const signalled1 = toGRT('1500')
        await curation.connect(curator1).mint(subgraphDeploymentID1, signalled1, 0)

        // Allocate
        await staking
          .connect(indexer1)
          .allocateFrom(
            indexer1.address,
            subgraphDeploymentID1,
            tokensToAllocate,
            allocationID1,
            metadata,
            await channelKey1.generateProof(indexer1.address),
          )
      }

      it('should distribute rewards on closed allocation and stake', async function () {
        // Align with the epoch boundary
        await helpers.mineEpoch(epochManager)
        // Setup
        await setupIndexerAllocation()

        // Jump
        await helpers.mineEpoch(epochManager)

        // Before state
        const beforeTokenSupply = await grt.totalSupply()
        const beforeIndexer1Stake = await staking.getIndexerStakedTokens(indexer1.address)
        const beforeIndexer1Balance = await grt.balanceOf(indexer1.address)
        const beforeStakingBalance = await grt.balanceOf(staking.address)

        // All the rewards in this subgraph go to this allocation.
        // Rewards per token will be (issuancePerBlock * nBlocks) / allocatedTokens
        // The first snapshot is after allocating, that is 2 blocks after the signal is minted.
        // The final snapshot is when we close the allocation, that happens 9 blocks after signal is minted.
        // So the rewards will be ((issuancePerBlock * 7) / allocatedTokens) * allocatedTokens
        const expectedIndexingRewards = toGRT('1400')

        // Close allocation. At this point rewards should be collected for that indexer
        const tx = await staking.connect(indexer1).closeAllocation(allocationID1, randomHexBytes())
        const receipt = await tx.wait()
        const event = rewardsManager.interface.parseLog(receipt.logs[1]).args
        expect(event.indexer).eq(indexer1.address)
        expect(event.allocationID).eq(allocationID1)
        expect(event.epoch).eq(await epochManager.currentEpoch())
        expect(toRound(event.amount)).eq(toRound(expectedIndexingRewards))

        // After state
        const afterTokenSupply = await grt.totalSupply()
        const afterIndexer1Stake = await staking.getIndexerStakedTokens(indexer1.address)
        const afterIndexer1Balance = await grt.balanceOf(indexer1.address)
        const afterStakingBalance = await grt.balanceOf(staking.address)

        // Check that rewards are put into indexer stake
        const expectedIndexerStake = beforeIndexer1Stake.add(expectedIndexingRewards)
        const expectedTokenSupply = beforeTokenSupply.add(expectedIndexingRewards)
        // Check stake should have increased with the rewards staked
        expect(toRound(afterIndexer1Stake)).eq(toRound(expectedIndexerStake))
        // Check indexer balance remains the same
        expect(afterIndexer1Balance).eq(beforeIndexer1Balance)
        // Check indexing rewards are kept in the staking contract
        expect(toRound(afterStakingBalance)).eq(
          toRound(beforeStakingBalance.add(expectedIndexingRewards)),
        )
        // Check that tokens have been minted
        expect(toRound(afterTokenSupply)).eq(toRound(expectedTokenSupply))
      })

      it('does not revert with an underflow if the minimum signal changes', async function () {
        // Align with the epoch boundary
        await helpers.mineEpoch(epochManager)
        // Setup
        await setupIndexerAllocation()

        await rewardsManager.connect(governor).setMinimumSubgraphSignal(toGRT(14000))

        // Jump
        await helpers.mineEpoch(epochManager)

        // Close allocation. At this point rewards should be collected for that indexer
        const tx = staking.connect(indexer1).closeAllocation(allocationID1, randomHexBytes())
        await expect(tx)
          .emit(rewardsManager, 'RewardsAssigned')
          .withArgs(indexer1.address, allocationID1, await epochManager.currentEpoch(), toBN(0))
      })

      it('does not revert with an underflow if the minimum signal changes, and signal came after allocation', async function () {
        // Align with the epoch boundary
        await helpers.mineEpoch(epochManager)
        // Setup
        await setupIndexerAllocationSignalingAfter()

        await rewardsManager.connect(governor).setMinimumSubgraphSignal(toGRT(14000))

        // Jump
        await helpers.mineEpoch(epochManager)

        // Close allocation. At this point rewards should be collected for that indexer
        const tx = staking.connect(indexer1).closeAllocation(allocationID1, randomHexBytes())
        await expect(tx)
          .emit(rewardsManager, 'RewardsAssigned')
          .withArgs(indexer1.address, allocationID1, await epochManager.currentEpoch(), toBN(0))
      })

      it('does not revert if signal was already under minimum', async function () {
        await rewardsManager.connect(governor).setMinimumSubgraphSignal(toGRT(2000))
        // Align with the epoch boundary
        await helpers.mineEpoch(epochManager)
        // Setup
        await setupIndexerAllocation()

        // Jump
        await helpers.mineEpoch(epochManager)
        // Close allocation. At this point rewards should be collected for that indexer
        const tx = staking.connect(indexer1).closeAllocation(allocationID1, randomHexBytes())

        await expect(tx)
          .emit(rewardsManager, 'RewardsAssigned')
          .withArgs(indexer1.address, allocationID1, await epochManager.currentEpoch(), toBN(0))
      })

      it('should distribute rewards on closed allocation and send to destination', async function () {
        const destinationAddress = randomHexBytes(20)
        await staking.connect(indexer1).setRewardsDestination(destinationAddress)

        // Align with the epoch boundary
        await helpers.mineEpoch(epochManager)
        // Setup
        await setupIndexerAllocation()

        // Jump
        await helpers.mineEpoch(epochManager)

        // Before state
        const beforeTokenSupply = await grt.totalSupply()
        const beforeIndexer1Stake = await staking.getIndexerStakedTokens(indexer1.address)
        const beforeDestinationBalance = await grt.balanceOf(destinationAddress)
        const beforeStakingBalance = await grt.balanceOf(staking.address)

        // All the rewards in this subgraph go to this allocation.
        // Rewards per token will be (issuancePerBlock * nBlocks) / allocatedTokens
        // The first snapshot is after allocating, that is 2 blocks after the signal is minted.
        // The final snapshot is when we close the allocation, that happens 9 blocks after signal is minted.
        // So the rewards will be ((issuancePerBlock * 7) / allocatedTokens) * allocatedTokens
        const expectedIndexingRewards = toGRT('1400')

        // Close allocation. At this point rewards should be collected for that indexer
        const tx = await staking.connect(indexer1).closeAllocation(allocationID1, randomHexBytes())
        const receipt = await tx.wait()
        const event = rewardsManager.interface.parseLog(receipt.logs[1]).args
        expect(event.indexer).eq(indexer1.address)
        expect(event.allocationID).eq(allocationID1)
        expect(event.epoch).eq(await epochManager.currentEpoch())
        expect(toRound(event.amount)).eq(toRound(expectedIndexingRewards))

        // After state
        const afterTokenSupply = await grt.totalSupply()
        const afterIndexer1Stake = await staking.getIndexerStakedTokens(indexer1.address)
        const afterDestinationBalance = await grt.balanceOf(destinationAddress)
        const afterStakingBalance = await grt.balanceOf(staking.address)

        // Check that rewards are properly assigned
        const expectedIndexerStake = beforeIndexer1Stake
        const expectedTokenSupply = beforeTokenSupply.add(expectedIndexingRewards)
        // Check stake should not have changed
        expect(toRound(afterIndexer1Stake)).eq(toRound(expectedIndexerStake))
        // Check indexing rewards are received by the rewards destination
        expect(toRound(afterDestinationBalance)).eq(
          toRound(beforeDestinationBalance.add(expectedIndexingRewards)),
        )
        // Check indexing rewards were not sent to the staking contract
        expect(afterStakingBalance).eq(beforeStakingBalance)
        // Check that tokens have been minted
        expect(toRound(afterTokenSupply)).eq(toRound(expectedTokenSupply))
      })

      it('should distribute rewards on closed allocation w/delegators', async function () {
        // Setup
        const delegationParams = {
          indexingRewardCut: toBN('823000'), // 82.30%
          queryFeeCut: toBN('80000'), // 8%
          cooldownBlocks: 0,
        }
        const tokensToDelegate = toGRT('2000')

        // Align with the epoch boundary
        await helpers.mineEpoch(epochManager)
        // Setup the allocation and delegators
        await setupIndexerAllocationWithDelegation(tokensToDelegate, delegationParams)

        // Jump
        await helpers.mineEpoch(epochManager)

        // Before state
        const beforeTokenSupply = await grt.totalSupply()
        const beforeDelegationPool = await staking.delegationPools(indexer1.address)
        const beforeIndexer1Stake = await staking.getIndexerStakedTokens(indexer1.address)

        // Close allocation. At this point rewards should be collected for that indexer
        await staking.connect(indexer1).closeAllocation(allocationID1, randomHexBytes())

        // After state
        const afterTokenSupply = await grt.totalSupply()
        const afterDelegationPool = await staking.delegationPools(indexer1.address)
        const afterIndexer1Stake = await staking.getIndexerStakedTokens(indexer1.address)

        // Check that rewards are put into indexer stake (only indexer cut)
        // Check that rewards are put into delegators pool accordingly

        // All the rewards in this subgraph go to this allocation.
        // Rewards per token will be (issuancePerBlock * nBlocks) / allocatedTokens
        // The first snapshot is after allocating, that is 1 block after the signal is minted.
        // The final snapshot is when we close the allocation, that happens 4 blocks after signal is minted.
        // So the rewards will be ((issuancePerBlock * 3) / allocatedTokens) * allocatedTokens
        const expectedIndexingRewards = toGRT('600')
        // Calculate delegators cut
        const indexerRewards = delegationParams.indexingRewardCut
          .mul(expectedIndexingRewards)
          .div(toBN(MAX_PPM))
        // Calculate indexer cut
        const delegatorsRewards = expectedIndexingRewards.sub(indexerRewards)
        // Check
        const expectedIndexerStake = beforeIndexer1Stake.add(indexerRewards)
        const expectedDelegatorsPoolTokens = beforeDelegationPool.tokens.add(delegatorsRewards)
        const expectedTokenSupply = beforeTokenSupply.add(expectedIndexingRewards)
        expect(toRound(afterIndexer1Stake)).eq(toRound(expectedIndexerStake))
        expect(toRound(afterDelegationPool.tokens)).eq(toRound(expectedDelegatorsPoolTokens))
        // Check that tokens have been minted
        expect(toRound(afterTokenSupply)).eq(toRound(expectedTokenSupply))
      })

      it('should deny rewards if subgraph on denylist', async function () {
        // Setup
        await rewardsManager.connect(governor).setSubgraphAvailabilityOracle(governor.address)
        await rewardsManager.connect(governor).setDenied(subgraphDeploymentID1, true)
        await setupIndexerAllocation()

        // Jump
        await helpers.mineEpoch(epochManager)

        // Close allocation. At this point rewards should be collected for that indexer
        const tx = staking.connect(indexer1).closeAllocation(allocationID1, randomHexBytes())
        await expect(tx)
          .emit(rewardsManager, 'RewardsDenied')
          .withArgs(indexer1.address, allocationID1, await epochManager.currentEpoch())
      })
    })
  })

  describe('edge scenarios', function () {
    it('close allocation on a subgraph that no longer have signal', async function () {
      // Update total signalled
      const signalled1 = toGRT('1500')
      await curation.connect(curator1).mint(subgraphDeploymentID1, signalled1, 0)

      // Allocate
      const tokensToAllocate = toGRT('12500')
      await staking.connect(indexer1).stake(tokensToAllocate)
      await staking
        .connect(indexer1)
        .allocateFrom(
          indexer1.address,
          subgraphDeploymentID1,
          tokensToAllocate,
          allocationID1,
          metadata,
          await channelKey1.generateProof(indexer1.address),
        )

      // Jump
      await helpers.mineEpoch(epochManager)

      // Remove all signal from the subgraph
      const curatorShares = await curation.getCuratorSignal(curator1.address, subgraphDeploymentID1)
      await curation.connect(curator1).burn(subgraphDeploymentID1, curatorShares, 0)

      // Close allocation. At this point rewards should be collected for that indexer
      await staking.connect(indexer1).closeAllocation(allocationID1, randomHexBytes())
    })
  })

  describe('multiple allocations', function () {
    it('two allocations in the same block with a GRT burn in the middle should succeed', async function () {
      // If rewards are not monotonically increasing, this can trigger
      // a subtraction overflow error as seen in mainnet tx:
      // 0xb6bf7bbc446720a7409c482d714aebac239dd62e671c3c94f7e93dd3a61835ab
      await helpers.mineEpoch(epochManager)

      // Setup
      await epochManager.connect(governor).setEpochLength(10)

      // Update total signalled
      const signalled1 = toGRT('1500')
      await curation.connect(curator1).mint(subgraphDeploymentID1, signalled1, 0)

      // Stake
      const tokensToStake = toGRT('12500')
      await staking.connect(indexer1).stake(tokensToStake)

      // Allocate simultaneously, burning in the middle
      const tokensToAlloc = toGRT('5000')
      await helpers.setAutoMine(false)
      const tx1 = await staking
        .connect(indexer1)
        .allocateFrom(
          indexer1.address,
          subgraphDeploymentID1,
          tokensToAlloc,
          allocationID1,
          metadata,
          await channelKey1.generateProof(indexer1.address),
        )
      const tx2 = await grt.connect(indexer1).burn(toGRT(1))
      const tx3 = await staking
        .connect(indexer1)
        .allocateFrom(
          indexer1.address,
          subgraphDeploymentID1,
          tokensToAlloc,
          allocationID2,
          metadata,
          await channelKey2.generateProof(indexer1.address),
        )

      await helpers.mine()
      await helpers.setAutoMine(true)

      await expect(tx1).emit(staking, 'AllocationCreated')
      await expect(tx2).emit(grt, 'Transfer')
      await expect(tx3).emit(staking, 'AllocationCreated')
    })
    it('two simultanous-similar allocations should get same amount of rewards', async function () {
      await helpers.mineEpoch(epochManager)

      // Setup
      await epochManager.connect(governor).setEpochLength(10)

      // Update total signalled
      const signalled1 = toGRT('1500')
      await curation.connect(curator1).mint(subgraphDeploymentID1, signalled1, 0)

      // Stake
      const tokensToStake = toGRT('12500')
      await staking.connect(indexer1).stake(tokensToStake)

      // Allocate simultaneously
      const tokensToAlloc = toGRT('5000')
      const tx1 = await staking.populateTransaction.allocateFrom(
        indexer1.address,
        subgraphDeploymentID1,
        tokensToAlloc,
        allocationID1,
        metadata,
        await channelKey1.generateProof(indexer1.address),
      )
      const tx2 = await staking.populateTransaction.allocateFrom(
        indexer1.address,
        subgraphDeploymentID1,
        tokensToAlloc,
        allocationID2,
        metadata,
        await channelKey2.generateProof(indexer1.address),
      )
      await staking.connect(indexer1).multicall([tx1.data, tx2.data])

      // Jump
      await helpers.mineEpoch(epochManager)

      // Close allocations simultaneously
      const tx3 = await staking.populateTransaction.closeAllocation(allocationID1, randomHexBytes())
      const tx4 = await staking.populateTransaction.closeAllocation(allocationID2, randomHexBytes())
      const tx5 = await staking.connect(indexer1).multicall([tx3.data, tx4.data])

      // Both allocations should receive the same amount of rewards
      const receipt = await tx5.wait()
      const event1 = rewardsManager.interface.parseLog(receipt.logs[1]).args
      const event2 = rewardsManager.interface.parseLog(receipt.logs[5]).args
      expect(event1.amount).eq(event2.amount)
    })
  })

  describe('rewards progression when collecting query fees', function () {
    it('collect query fees with two subgraphs and one allocation', async function () {
      async function getRewardsAccrual(subgraphs) {
        const [sg1, sg2] = await Promise.all(
          subgraphs.map((sg) => rewardsManager.getAccRewardsForSubgraph(sg)),
        )
        return {
          sg1,
          sg2,
          all: sg1.add(sg2),
        }
      }

      // set curation percentage
      await staking.connect(governor).setCurationPercentage(100000)

      // allow the asset holder
      const tokensToCollect = toGRT('10000')
<<<<<<< HEAD
      await staking.connect(governor).setAssetHolder(assetHolder.address, true)
=======
>>>>>>> a667f7ab

      // signal in two subgraphs in the same block
      const subgraphs = [subgraphDeploymentID1, subgraphDeploymentID2]
      for (const sub of subgraphs) {
        await curation.connect(curator1).mint(sub, toGRT('1500'), 0)
      }

      // snapshot block before any accrual (we substract 1 because accrual starts after the first mint happens)
      const b1 = await epochManager.blockNum().then((x) => x.toNumber() - 1)

      // allocate
      const tokensToAllocate = toGRT('12500')
      await staking
        .connect(indexer1)
        .multicall([
          await staking.populateTransaction.stake(tokensToAllocate).then((tx) => tx.data),
          await staking.populateTransaction
            .allocateFrom(
              indexer1.address,
              subgraphDeploymentID1,
              tokensToAllocate,
              allocationID1,
              metadata,
              await channelKey1.generateProof(indexer1.address),
            )
            .then((tx) => tx.data),
        ])

      // move time fwd
<<<<<<< HEAD
      await helpers.mine()
=======
      await advanceToNextEpoch(epochManager)
>>>>>>> a667f7ab

      // collect funds into staking for that sub
      await staking.connect(assetHolder).collect(tokensToCollect, allocationID1)

      // check rewards diff
      await rewardsManager.getRewards(allocationID1).then(formatGRT)

      await helpers.mine()
      const accrual = await getRewardsAccrual(subgraphs)
      const b2 = await epochManager.blockNum().then((x) => x.toNumber())

      // round comparison because there is a small precision error due to dividing and accrual per signal
      expect(toRound(accrual.all)).eq(toRound(ISSUANCE_PER_BLOCK.mul(b2 - b1)))
    })
  })
})<|MERGE_RESOLUTION|>--- conflicted
+++ resolved
@@ -142,7 +142,7 @@
     grt = contracts.GraphToken as GraphToken
     curation = contracts.Curation as Curation
     epochManager = contracts.EpochManager as EpochManager
-    staking = contracts.Staking as IStaking
+    staking = contracts.Staking as unknown as IStaking
     rewardsManager = contracts.RewardsManager as RewardsManager
 
     // 200 GRT per block
@@ -1008,10 +1008,6 @@
 
       // allow the asset holder
       const tokensToCollect = toGRT('10000')
-<<<<<<< HEAD
-      await staking.connect(governor).setAssetHolder(assetHolder.address, true)
-=======
->>>>>>> a667f7ab
 
       // signal in two subgraphs in the same block
       const subgraphs = [subgraphDeploymentID1, subgraphDeploymentID2]
@@ -1041,11 +1037,7 @@
         ])
 
       // move time fwd
-<<<<<<< HEAD
-      await helpers.mine()
-=======
-      await advanceToNextEpoch(epochManager)
->>>>>>> a667f7ab
+      await helpers.mineEpoch(epochManager)
 
       // collect funds into staking for that sub
       await staking.connect(assetHolder).collect(tokensToCollect, allocationID1)
