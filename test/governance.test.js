--- conflicted
+++ resolved
@@ -38,19 +38,12 @@
   })
 
   it("...should be able to transfer governance of self to MultiSigWallet #2", async () => {
-<<<<<<< HEAD
     const txData = gp.abiEncode(
       governedInstances[0].contract.methods.transferGovernance,
       [
         multiSigInstances[1].address
       ]
     )
-=======
-    // Encode transaction data to be executed by the multisig upon confirmation
-    const txData = governedContractInstance.contract.methods.transferGovernance(
-      multiSigInstance2.address
-    ).encodeABI()
->>>>>>> 764b4d71
     assert(txData.length, "Transaction data is constructed.")
 
     // Submit the transaction to the multisig for confirmation
