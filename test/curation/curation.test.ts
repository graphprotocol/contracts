--- conflicted
+++ resolved
@@ -459,6 +459,8 @@
 
     describe('conservation', async function () {
       it('should match multiple deposits and redeems back to initial state', async function () {
+        this.timeout(60000) // increase timeout for test runner
+
         const totalDeposits = toGRT('1000000000')
 
         // Signal multiple times
@@ -842,6 +844,8 @@
 
     describe('conservation', async function () {
       it('should match multiple deposits and redeems back to initial state', async function () {
+        this.timeout(60000) // increase timeout for test runner
+
         const totalDeposits = toGRT('1000000000')
 
         // Signal multiple times
@@ -1018,7 +1022,6 @@
       })
     })
 
-<<<<<<< HEAD
     describe('curate', async function () {
       it('reject deposit below minimum tokens required', async function () {
         const tokensToDeposit = (await curation.minimumCurationDeposit()).sub(toBN(1))
@@ -1031,13 +1034,6 @@
         const expectedSignal = toGRT('1')
         await shouldMint(tokensToDeposit, expectedSignal, DEFAULT_PPM)
       })
-=======
-  describe('conservation', async function () {
-    it('should match multiple deposits and redeems back to initial state', async function () {
-      this.timeout(60000) // increase timeout for test runner
-
-      const totalDeposits = toGRT('1000000000')
->>>>>>> ec7f51a9
 
       it('should get signal according to bonding curve', async function () {
         const tokensToDeposit = toGRT('1000')
@@ -1230,6 +1226,8 @@
 
     describe('conservation', async function () {
       it('should match multiple deposits and redeems back to initial state', async function () {
+        this.timeout(60000) // increase timeout for test runner
+
         const totalDeposits = toGRT('1000000000')
 
         // Signal multiple times
