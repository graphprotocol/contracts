import { BigNumber, ContractTransaction } from 'ethers'
import { namehash } from 'ethers/lib/utils'
import { Curation } from '../../build/types/Curation'
import { L1GNS } from '../../build/types/L1GNS'
import { L2GNS } from '../../build/types/L2GNS'
import { expect } from 'chai'
import { L2Curation } from '../../build/types/L2Curation'
import { GraphToken } from '../../build/types/GraphToken'
import { L2GraphToken } from '../../build/types/L2GraphToken'
import { PublishSubgraph, Subgraph, buildSubgraphId, toBN } from '@graphprotocol/sdk'
import { SignerWithAddress } from '@nomiclabs/hardhat-ethers/signers'

// Entities
<<<<<<< HEAD
=======
export interface PublishSubgraph {
  subgraphDeploymentID: string
  versionMetadata: string
  subgraphMetadata: string
}

export interface Subgraph {
  vSignal: BigNumber
  nSignal: BigNumber
  subgraphDeploymentID: string
  __DEPRECATED_reserveRatio: number
  disabled: boolean
  withdrawableGRT: BigNumber
  id?: string
}

>>>>>>> a667f7ab
export interface AccountDefaultName {
  name: string
  nameIdentifier: string
}

export const DEFAULT_RESERVE_RATIO = 1000000

export const createDefaultName = (name: string): AccountDefaultName => {
  return {
    name: name,
    nameIdentifier: namehash(name),
  }
}

export const getTokensAndVSignal = async (
  subgraphDeploymentID: string,
  curation: Curation | L2Curation,
): Promise<Array<BigNumber>> => {
  const curationPool = await curation.pools(subgraphDeploymentID)
  const vSignal = await curation.getCurationPoolSignal(subgraphDeploymentID)
  return [curationPool.tokens, vSignal]
}

export const publishNewSubgraph = async (
  account: SignerWithAddress,
  newSubgraph: PublishSubgraph,
  gns: L1GNS | L2GNS,
  chainId: number,
): Promise<Subgraph> => {
  const subgraphID = await buildSubgraphId(
    account.address,
    await gns.nextAccountSeqID(account.address),
    chainId,
  )

  // Send tx
  const tx = gns
    .connect(account)
    .publishNewSubgraph(
      newSubgraph.subgraphDeploymentID,
      newSubgraph.versionMetadata,
      newSubgraph.subgraphMetadata,
    )

  // Check events
  await expect(tx)
    .emit(gns, 'SubgraphPublished')
    .withArgs(subgraphID, newSubgraph.subgraphDeploymentID, DEFAULT_RESERVE_RATIO)
    .emit(gns, 'SubgraphMetadataUpdated')
    .withArgs(subgraphID, newSubgraph.subgraphMetadata)
    .emit(gns, 'SubgraphVersionUpdated')
    .withArgs(subgraphID, newSubgraph.subgraphDeploymentID, newSubgraph.versionMetadata)

  // Check state
  const subgraph = await gns.subgraphs(subgraphID)
  expect(subgraph.vSignal).eq(0)
  expect(subgraph.nSignal).eq(0)
  expect(subgraph.subgraphDeploymentID).eq(newSubgraph.subgraphDeploymentID)
  expect(subgraph.__DEPRECATED_reserveRatio).eq(DEFAULT_RESERVE_RATIO)
  expect(subgraph.disabled).eq(false)
  expect(subgraph.withdrawableGRT).eq(0)

  // Check NFT issuance
  const owner = await gns.ownerOf(subgraphID)
  expect(owner).eq(account.address)

  return { ...subgraph, id: subgraphID }
}

export const publishNewVersion = async (
  account: SignerWithAddress,
  subgraphID: string,
  newSubgraph: PublishSubgraph,
  gns: L1GNS | L2GNS,
  curation: Curation | L2Curation,
) => {
  // Before state
  const ownerTaxPercentage = await gns.ownerTaxPercentage()
  const curationTaxPercentage = await curation.curationTaxPercentage()
  const beforeSubgraph = await gns.subgraphs(subgraphID)

  // Check what selling all nSignal, which == selling all vSignal, should return for tokens
  // NOTE - no tax on burning on nSignal
  const tokensReceivedEstimate = beforeSubgraph.nSignal.gt(0)
    ? (await gns.nSignalToTokens(subgraphID, beforeSubgraph.nSignal))[1]
    : toBN(0)
  // Example:
  // Deposit 100, 5 is taxed, 95 GRT in curve
  // Upgrade - calculate 5% tax on 95 --> 4.75 GRT
  // Multiple by ownerPercentage --> 50% * 4.75 = 2.375 GRT
  // Owner adds 2.375 to 90.25, we deposit 92.625 GRT into the curve
  // Divide this by 0.95 to get exactly 97.5 total tokens to be deposited

  // nSignalToTokens returns the amount of tokens with tax removed
  // already. So we must add in the tokens removed
  const MAX_PPM = 1000000
  const taxOnOriginal = tokensReceivedEstimate.mul(curationTaxPercentage).div(MAX_PPM)
  const totalWithoutOwnerTax = tokensReceivedEstimate.sub(taxOnOriginal)
  const ownerTax = taxOnOriginal.mul(ownerTaxPercentage).div(MAX_PPM)
  const totalWithOwnerTax = totalWithoutOwnerTax.add(ownerTax)
  const totalAdjustedUp = totalWithOwnerTax.mul(MAX_PPM).div(MAX_PPM - curationTaxPercentage)

  // Re-estimate amount of signal to get considering the owner tax paid by the owner

  const { 0: newVSignalEstimate, 1: newCurationTaxEstimate } = beforeSubgraph.nSignal.gt(0)
    ? await curation.tokensToSignal(newSubgraph.subgraphDeploymentID, totalAdjustedUp)
    : [toBN(0), toBN(0)]

  // Check the vSignal of the new curation curve, and tokens, before upgrading
  const [beforeTokensNewCurve, beforeVSignalNewCurve] = await getTokensAndVSignal(
    newSubgraph.subgraphDeploymentID,
    curation,
  )
  // Send tx
  const tx = gns
    .connect(account)
    .publishNewVersion(subgraphID, newSubgraph.subgraphDeploymentID, newSubgraph.versionMetadata)
  const txResult = expect(tx)
    .emit(gns, 'SubgraphVersionUpdated')
    .withArgs(subgraphID, newSubgraph.subgraphDeploymentID, newSubgraph.versionMetadata)

  // Only emits this event if there was actual signal to upgrade
  if (beforeSubgraph.nSignal.gt(0)) {
    txResult
      .emit(gns, 'SubgraphUpgraded')
      .withArgs(subgraphID, newVSignalEstimate, totalAdjustedUp, newSubgraph.subgraphDeploymentID)
  }
  await txResult

  // Check curation vSignal old are set to zero
  const [afterTokensOldCuration, afterVSignalOldCuration] = await getTokensAndVSignal(
    beforeSubgraph.subgraphDeploymentID,
    curation,
  )
  expect(afterTokensOldCuration).eq(0)
  expect(afterVSignalOldCuration).eq(0)

  // Check the vSignal of the new curation curve, and tokens
  const [afterTokensNewCurve, afterVSignalNewCurve] = await getTokensAndVSignal(
    newSubgraph.subgraphDeploymentID,
    curation,
  )
  expect(afterTokensNewCurve).eq(
    beforeTokensNewCurve.add(totalAdjustedUp).sub(newCurationTaxEstimate),
  )
  expect(afterVSignalNewCurve).eq(beforeVSignalNewCurve.add(newVSignalEstimate))

  // Check the nSignal pool
  const afterSubgraph = await gns.subgraphs(subgraphID)
  expect(afterSubgraph.vSignal)
    .eq(afterVSignalNewCurve.sub(beforeVSignalNewCurve))
    .eq(newVSignalEstimate)
  expect(afterSubgraph.nSignal).eq(beforeSubgraph.nSignal) // should not change
  expect(afterSubgraph.subgraphDeploymentID).eq(newSubgraph.subgraphDeploymentID)

  // Check NFT should not change owner
  const owner = await gns.ownerOf(subgraphID)
  expect(owner).eq(account.address)

  return tx
}

export const mintSignal = async (
  account: SignerWithAddress,
  subgraphID: string,
  tokensIn: BigNumber,
  gns: L1GNS | L2GNS,
  curation: Curation | L2Curation,
): Promise<ContractTransaction> => {
  // Before state
  const beforeSubgraph = await gns.subgraphs(subgraphID)
  const [beforeTokens, beforeVSignal] = await getTokensAndVSignal(
    beforeSubgraph.subgraphDeploymentID,
    curation,
  )

  // Deposit
  const {
    0: vSignalExpected,
    1: nSignalExpected,
    2: curationTax,
  } = await gns.tokensToNSignal(subgraphID, tokensIn)
  const tx = gns.connect(account).mintSignal(subgraphID, tokensIn, 0)
  await expect(tx)
    .emit(gns, 'SignalMinted')
    .withArgs(subgraphID, account.address, nSignalExpected, vSignalExpected, tokensIn)

  // After state
  const afterSubgraph = await gns.subgraphs(subgraphID)
  const [afterTokens, afterVSignal] = await getTokensAndVSignal(
    afterSubgraph.subgraphDeploymentID,
    curation,
  )

  // Check state
  expect(afterTokens).eq(beforeTokens.add(tokensIn.sub(curationTax)))
  expect(afterVSignal).eq(beforeVSignal.add(vSignalExpected))
  expect(afterSubgraph.nSignal).eq(beforeSubgraph.nSignal.add(nSignalExpected))
  expect(afterSubgraph.vSignal).eq(beforeVSignal.add(vSignalExpected))

  return tx
}

export const burnSignal = async (
  account: SignerWithAddress,
  subgraphID: string,
  gns: L1GNS | L2GNS,
  curation: Curation | L2Curation,
): Promise<ContractTransaction> => {
  // Before state
  const beforeSubgraph = await gns.subgraphs(subgraphID)
  const [beforeTokens, beforeVSignal] = await getTokensAndVSignal(
    beforeSubgraph.subgraphDeploymentID,
    curation,
  )
  const beforeUsersNSignal = await gns.getCuratorSignal(subgraphID, account.address)

  // Withdraw
  const { 0: vSignalExpected, 1: tokensExpected } = await gns.nSignalToTokens(
    subgraphID,
    beforeUsersNSignal,
  )

  // Send tx
  const tx = gns.connect(account).burnSignal(subgraphID, beforeUsersNSignal, 0)
  await expect(tx)
    .emit(gns, 'SignalBurned')
    .withArgs(subgraphID, account.address, beforeUsersNSignal, vSignalExpected, tokensExpected)

  // After state
  const afterSubgraph = await gns.subgraphs(subgraphID)
  const [afterTokens, afterVSignalCuration] = await getTokensAndVSignal(
    afterSubgraph.subgraphDeploymentID,
    curation,
  )

  // Check state
  expect(afterTokens).eq(beforeTokens.sub(tokensExpected))
  expect(afterVSignalCuration).eq(beforeVSignal.sub(vSignalExpected))
  expect(afterSubgraph.nSignal).eq(beforeSubgraph.nSignal.sub(beforeUsersNSignal))

  return tx
}

export const deprecateSubgraph = async (
  account: SignerWithAddress,
  subgraphID: string,
  gns: L1GNS | L2GNS,
  curation: Curation | L2Curation,
  grt: GraphToken | L2GraphToken,
) => {
  // Before state
  const beforeSubgraph = await gns.subgraphs(subgraphID)
  const [beforeTokens] = await getTokensAndVSignal(beforeSubgraph.subgraphDeploymentID, curation)

  // We can use the whole amount, since in this test suite all vSignal is used to be staked on nSignal
  const ownerBalanceBefore = await grt.balanceOf(account.address)

  // Send tx
  const tx = gns.connect(account).deprecateSubgraph(subgraphID)
  await expect(tx).emit(gns, 'SubgraphDeprecated').withArgs(subgraphID, beforeTokens)

  // After state
  const afterSubgraph = await gns.subgraphs(subgraphID)
  // Check marked as deprecated
  expect(afterSubgraph.disabled).eq(true)
  // Signal for the deployment must be all burned
  expect(afterSubgraph.vSignal.eq(toBN('0')))
  // Cleanup reserve ratio
  expect(afterSubgraph.__DEPRECATED_reserveRatio).eq(0)
  // Should be equal since owner pays curation tax
  expect(afterSubgraph.withdrawableGRT).eq(beforeTokens)

  // Check balance of GNS increased by curation tax from owner being added
  const afterGNSBalance = await grt.balanceOf(gns.address)
  expect(afterGNSBalance).eq(afterSubgraph.withdrawableGRT)
  // Check that the owner balance decreased by the curation tax
  const ownerBalanceAfter = await grt.balanceOf(account.address)
  expect(ownerBalanceBefore.eq(ownerBalanceAfter))

  // Check NFT was burned
  await expect(gns.ownerOf(subgraphID)).revertedWith('ERC721: owner query for nonexistent token')

  return tx
}<|MERGE_RESOLUTION|>--- conflicted
+++ resolved
@@ -11,25 +11,6 @@
 import { SignerWithAddress } from '@nomiclabs/hardhat-ethers/signers'
 
 // Entities
-<<<<<<< HEAD
-=======
-export interface PublishSubgraph {
-  subgraphDeploymentID: string
-  versionMetadata: string
-  subgraphMetadata: string
-}
-
-export interface Subgraph {
-  vSignal: BigNumber
-  nSignal: BigNumber
-  subgraphDeploymentID: string
-  __DEPRECATED_reserveRatio: number
-  disabled: boolean
-  withdrawableGRT: BigNumber
-  id?: string
-}
-
->>>>>>> a667f7ab
 export interface AccountDefaultName {
   name: string
   nameIdentifier: string
