--- conflicted
+++ resolved
@@ -31,11 +31,7 @@
     graphToken,
     staking,
     defaults.dispute.minimumDeposit,
-<<<<<<< HEAD
-    defaults.dispute.rewardPercentage,
-=======
     defaults.dispute.fishermanRewardPercentage,
->>>>>>> 999fca78
     defaults.dispute.slashingPercentage,
     params,
   )
@@ -45,12 +41,6 @@
   return EpochManager.new(owner, defaults.epochs.lengthInBlocks, params)
 }
 
-<<<<<<< HEAD
-async function deployStakingContract(owner, graphToken, epochManager, curation, params) {
-  const contract = await Staking.new(owner, graphToken, epochManager, curation, params)
-  await contract.setChannelDisputePeriod(defaults.staking.channelDisputePeriod, { from: owner })
-  await contract.setMaxSettlementDuration(defaults.staking.maxSettlementDuration, { from: owner })
-=======
 function deployGNS(owner, params) {
   return GNS.new(owner, params)
 }
@@ -64,7 +54,6 @@
   await contract.setCuration(curation, { from: owner })
   await contract.setChannelDisputeEpochs(defaults.staking.channelDisputeEpochs, { from: owner })
   await contract.setMaxAllocationEpochs(defaults.staking.maxAllocationEpochs, { from: owner })
->>>>>>> 999fca78
   await contract.setThawingPeriod(defaults.staking.thawingPeriod, { from: owner })
   return contract
 }
