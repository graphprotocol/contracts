const ethers = require('ethers')

function encodeReceipt(receipt) {
  // ABI encoded
  return web3.eth.abi.encodeParameters(
    ['bytes32', 'bytes32', 'bytes32'],
    [receipt.requestCID, receipt.responseCID, receipt.subgraphID],
  )
}

function createReceiptHash(receipt) {
  const receiptTypeHash = web3.utils.sha3(
    'Receipt(bytes32 requestCID,bytes32 responseCID,bytes32 subgraphID)',
  )

  // ABI encoded
  return web3.utils.sha3(
<<<<<<< HEAD
    web3.eth.abi.encodeParameters(['bytes32', 'bytes'], [attestationTypeHash, attestation]),
=======
    web3.eth.abi.encodeParameters(['bytes32', 'bytes'], [receiptTypeHash, receipt]),
>>>>>>> 999fca78
  )
}

function createDomainSeparatorHash(contractAddress) {
  const chainId = 1
  const domainTypeHash = web3.utils.sha3(
    'EIP712Domain(string name,string version,uint256 chainId,address verifyingContract,bytes32 salt)',
  )
  const domainNameHash = web3.utils.sha3('Graph Protocol')
  const domainVersionHash = web3.utils.sha3('0')
  const domainSalt = '0xa070ffb1cd7409649bf77822cce74495468e06dbfaef09556838bf188679b9c2'

  // ABI encoded
  return web3.utils.sha3(
    web3.eth.abi.encodeParameters(
<<<<<<< HEAD
      ['bytes32', 'bytes32', 'bytes32', 'uint256', 'address'],
      [domainTypeHash, domainNameHash, domainVersionHash, chainId, contractAddress],
    ),
  )
}

function createMessage(domainSeparatorHash, attestationHash) {
  return '0x1901' + domainSeparatorHash.substring(2) + attestationHash.substring(2)
=======
      ['bytes32', 'bytes32', 'bytes32', 'uint256', 'address', 'bytes32'],
      [domainTypeHash, domainNameHash, domainVersionHash, chainId, contractAddress, domainSalt],
    ),
  )
}

function createMessage(domainSeparatorHash, receiptHash) {
  return '0x1901' + domainSeparatorHash.substring(2) + receiptHash.substring(2)
>>>>>>> 999fca78
}

function createAttestation(encodedReceipt, messageSig) {
  return (
    '0x' +
    encodedReceipt.substring(2) + // Receipt
    messageSig.substring(2) // Signature
  )
}

function createDisputeID(receipt, indexer) {
  return ethers.utils.solidityKeccak256(
    ['bytes32', 'bytes32', 'bytes32', 'address'],
    [receipt.requestCID, receipt.responseCID, receipt.subgraphID, indexer],
  )
}

async function createDispute(receipt, contractAddress, signer, indexer) {
  // Receipt
  const encodedReceipt = encodeReceipt(receipt)

  // Receipt signing to create the attestation
  const message = createMessage(
    createDomainSeparatorHash(contractAddress),
    createReceiptHash(encodedReceipt),
  )

  const signingKey = new ethers.utils.SigningKey(signer)
  const messageHash = ethers.utils.keccak256(message)
  const signature = signingKey.signDigest(messageHash)
  const messageSig =
    '0x' +
    ethers.utils.hexlify(signature.v).substring(2) +
    signature.r.substring(2) +
    signature.s.substring(2)

  // Attestation bytes: 96 (receipt) + 65 (signature) = 161
  const attestation = createAttestation(encodedReceipt, messageSig)

  return {
    id: createDisputeID(receipt, indexer),
    signer,
    attestation,
    receipt,
    message,
    messageSig,
  }
}

module.exports = {
  createDispute: createDispute,
}<|MERGE_RESOLUTION|>--- conflicted
+++ resolved
@@ -15,11 +15,7 @@
 
   // ABI encoded
   return web3.utils.sha3(
-<<<<<<< HEAD
-    web3.eth.abi.encodeParameters(['bytes32', 'bytes'], [attestationTypeHash, attestation]),
-=======
     web3.eth.abi.encodeParameters(['bytes32', 'bytes'], [receiptTypeHash, receipt]),
->>>>>>> 999fca78
   )
 }
 
@@ -35,16 +31,6 @@
   // ABI encoded
   return web3.utils.sha3(
     web3.eth.abi.encodeParameters(
-<<<<<<< HEAD
-      ['bytes32', 'bytes32', 'bytes32', 'uint256', 'address'],
-      [domainTypeHash, domainNameHash, domainVersionHash, chainId, contractAddress],
-    ),
-  )
-}
-
-function createMessage(domainSeparatorHash, attestationHash) {
-  return '0x1901' + domainSeparatorHash.substring(2) + attestationHash.substring(2)
-=======
       ['bytes32', 'bytes32', 'bytes32', 'uint256', 'address', 'bytes32'],
       [domainTypeHash, domainNameHash, domainVersionHash, chainId, contractAddress, domainSalt],
     ),
@@ -53,7 +39,6 @@
 
 function createMessage(domainSeparatorHash, receiptHash) {
   return '0x1901' + domainSeparatorHash.substring(2) + receiptHash.substring(2)
->>>>>>> 999fca78
 }
 
 function createAttestation(encodedReceipt, messageSig) {
