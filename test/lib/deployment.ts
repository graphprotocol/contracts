--- conflicted
+++ resolved
@@ -27,11 +27,8 @@
 import { BridgeEscrow } from '../../build/types/BridgeEscrow'
 import { L2GNS } from '../../build/types/L2GNS'
 import { L1GNS } from '../../build/types/L1GNS'
-<<<<<<< HEAD
 import path from 'path'
 import { Artifacts } from 'hardhat/internal/artifacts'
-=======
->>>>>>> 3f0f113f
 
 // Disable logging for tests
 logger.pause()
@@ -152,11 +149,7 @@
       controller,
       curationTokenMaster.address,
       defaults.curation.curationTaxPercentage,
-<<<<<<< HEAD
-      defaults.curation.minimumCurationDeposit,
-=======
       defaults.curation.l2MinimumCurationDeposit,
->>>>>>> 3f0f113f
     ],
     deployer,
   ) as unknown as L2Curation
