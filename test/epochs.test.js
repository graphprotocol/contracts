--- conflicted
+++ resolved
@@ -66,8 +66,6 @@
       it('should return correct block number', async function() {
         const currentBlock = await time.latestBlock()
         expect(await this.epochManager.blockNum()).to.be.bignumber.eq(currentBlock)
-<<<<<<< HEAD
-=======
       })
 
       it('should return same starting block if we stay on the same epoch', async function() {
@@ -83,7 +81,6 @@
 
         const currentEpochBlockAfter = await this.epochManager.currentEpochBlock()
         expect(currentEpochBlockAfter).to.be.bignumber.equal(currentEpochBlockBefore)
->>>>>>> 999fca78
       })
 
       it('should return next starting block if we move to the next epoch', async function() {
