--- conflicted
+++ resolved
@@ -12,11 +12,6 @@
 const MAX_PPM = 1000000
 const NON_EXISTING_DISPUTE_ID = '0x0'
 
-<<<<<<< HEAD
-contract('Disputes', ([me, other, governor, arbitrator, indexNode, fisherman]) => {
-  beforeEach(async function() {
-    this.indexNodePrivKey = '0xadd53f9a7e588d003326d1cbf9e4a43c061aadd9bc938c843a79e7b4fd2ad743'
-=======
 contract('Disputes', ([me, other, governor, arbitrator, indexer, fisherman, otherIndexer]) => {
   beforeEach(async function() {
     // Channel keys for account #4
@@ -29,28 +24,19 @@
       '0xb560ebb22d7369c8ffeb9aec92930adfab16054542eadc76de826bc7db6390c2'
     this.otherIndexerChannelPubKey =
       '0x0447b5891c07679d40d6dfd3c4f8e1974e068da36ac76a6507dbaf5e432b879b3d4cd8c950b0df035e621f5a55b91a224ecdaef8cc8e6bb8cd8afff4a74c1904cd'
->>>>>>> 999fca78
 
     // Deploy epoch contract
     this.epochManager = await deployment.deployEpochManagerContract(governor, { from: me })
 
     // Deploy graph token
-<<<<<<< HEAD
-    this.graphToken = await deployment.deployGraphToken(governor, {
-=======
     this.grt = await deployment.deployGRT(governor, {
->>>>>>> 999fca78
       from: me,
     })
 
     // Deploy staking contract
     this.staking = await deployment.deployStakingContract(
       governor,
-<<<<<<< HEAD
-      this.graphToken.address,
-=======
       this.grt.address,
->>>>>>> 999fca78
       this.epochManager.address,
       ZERO_ADDRESS,
       { from: me },
@@ -59,11 +45,7 @@
     // Deploy dispute contract
     this.disputeManager = await deployment.deployDisputeManagerContract(
       governor,
-<<<<<<< HEAD
-      this.graphToken.address,
-=======
       this.grt.address,
->>>>>>> 999fca78
       arbitrator,
       this.staking.address,
       { from: me },
@@ -75,100 +57,6 @@
       // Set right in the constructor
       expect(await this.disputeManager.governor()).to.eq(governor)
     })
-<<<<<<< HEAD
-
-    it('should set `graphToken`', async function() {
-      // Set right in the constructor
-      expect(await this.disputeManager.token()).to.eq(this.graphToken.address)
-    })
-
-    it('should set `arbitrator`', async function() {
-      // Set right in the constructor
-      expect(await this.disputeManager.arbitrator()).to.eq(arbitrator)
-
-      // Can set if allowed
-      await this.disputeManager.setArbitrator(other, { from: governor })
-      expect(await this.disputeManager.arbitrator()).to.eq(other)
-    })
-
-    it('reject set `arbitrator` if empty address', async function() {
-      await expectRevert(
-        this.disputeManager.setArbitrator(ZERO_ADDRESS, { from: governor }),
-        'Cannot set arbitrator to empty address',
-      )
-    })
-
-    it('reject set `arbitrator` if not allowed', async function() {
-      await expectRevert(
-        this.disputeManager.setArbitrator(arbitrator, { from: other }),
-        'Only Governor can call',
-      )
-    })
-
-    it('should set `rewardPercentage`', async function() {
-      const rewardPercentage = defaults.dispute.rewardPercentage
-
-      // Set right in the constructor
-      expect(await this.disputeManager.rewardPercentage()).to.be.bignumber.eq(
-        rewardPercentage.toString(),
-      )
-
-      // Set new value
-      await this.disputeManager.setRewardPercentage(0, { from: governor })
-      await this.disputeManager.setRewardPercentage(1, { from: governor })
-      await this.disputeManager.setRewardPercentage(rewardPercentage, {
-        from: governor,
-      })
-    })
-
-    it('reject set `rewardPercentage` if out of bounds', async function() {
-      await expectRevert(
-        this.disputeManager.setRewardPercentage(MAX_PPM + 1, {
-          from: governor,
-        }),
-        'Reward percentage must be below or equal to MAX_PPM',
-      )
-    })
-
-    it('reject set `rewardPercentage` if not allowed', async function() {
-      await expectRevert(
-        this.disputeManager.setRewardPercentage(50, { from: other }),
-        'Only Governor can call',
-      )
-    })
-
-    it('should set `slashingPercentage`', async function() {
-      const slashingPercentage = defaults.dispute.rewardPercentage
-
-      // Set right in the constructor
-      expect(await this.disputeManager.slashingPercentage()).to.be.bignumber.eq(
-        slashingPercentage.toString(),
-      )
-
-      // Set new value
-      await this.disputeManager.setSlashingPercentage(0, { from: governor })
-      await this.disputeManager.setSlashingPercentage(1, { from: governor })
-      await this.disputeManager.setSlashingPercentage(slashingPercentage, {
-        from: governor,
-      })
-    })
-
-    it('reject set `slashingPercentage` if out of bounds', async function() {
-      await expectRevert(
-        this.disputeManager.setSlashingPercentage(MAX_PPM + 1, {
-          from: governor,
-        }),
-        'Slashing percentage must be below or equal to MAX_PPM',
-      )
-    })
-
-    it('reject set `slashingPercentage` if not allowed', async function() {
-      await expectRevert(
-        this.disputeManager.setSlashingPercentage(50, { from: other }),
-        'Only Governor can call',
-      )
-    })
-=======
 
     it('should set `graphToken`', async function() {
       // Set right in the constructor
@@ -260,99 +148,39 @@
         expect(await this.disputeManager.slashingPercentage()).to.be.bignumber.eq(
           slashingPercentage.toString(),
         )
->>>>>>> 999fca78
-
-    it('should set `minimumDeposit`', async function() {
-      const minimumDeposit = defaults.dispute.minimumDeposit
-      const newMinimumDeposit = web3.utils.toBN(1)
-
-      // Set right in the constructor
-      expect(await this.disputeManager.minimumDeposit()).to.be.bignumber.eq(minimumDeposit)
-
-      // Set new value
-      await this.disputeManager.setMinimumDeposit(newMinimumDeposit, {
-        from: governor,
-      })
-<<<<<<< HEAD
-      expect(await this.disputeManager.minimumDeposit()).to.be.bignumber.eq(newMinimumDeposit)
-    })
-
-    it('reject set `minimumDeposit` if not allowed', async function() {
-      await expectRevert(
-        this.disputeManager.setMinimumDeposit(defaults.dispute.minimumDeposit, {
-          from: other,
-        }),
-        'Only Governor can call',
-      )
-    })
-  })
-
-  describe('token transfer', function() {
-    it('reject calls to token received hook if not the GRT token contract', async function() {
-      await expectRevert(
-        this.disputeManager.tokensReceived(fisherman, 10000, '0x0', {
-          from: me,
-        }),
-        'Caller is not the GRT token contract',
-      )
-    })
-  })
-
-  describe('dispute lifecycle', function() {
-    before(async function() {
-      // Defaults
-      this.tokensForIndexNode = helpers.graphTokenConstants.tokensMintedForStaker
-      this.tokensForFisherman = helpers.graphTokenConstants.tokensMintedForStaker
-      this.indexNodeStake = this.tokensForIndexNode
-
-      // Create a subgraphId
-      this.subgraphId = helpers.randomSubgraphIdHex0x()
-    })
-
-    context('when stake does not exist', function() {
-      it('reject create a dispute', async function() {
-        // Give some funds to the fisherman
-        await this.graphToken.mint(fisherman, this.tokensForFisherman, {
-          from: governor,
-        })
-
-        // Get index node signed attestation
-        const dispute = await attestation.createDisputePayload(
-          this.subgraphId,
-          this.disputeManager.address,
-          this.indexNodePrivKey,
-        )
-
-        // Create dispute
-        await expectRevert(
-          this.graphToken.transferToTokenReceiver(
-            this.disputeManager.address,
-            this.tokensForFisherman,
-            dispute.payload,
-            { from: fisherman },
-          ),
-          'Dispute has no stake by the index node',
-        )
-=======
-    })
-
-    describe('staking', function() {
-      it('should set `staking`', async function() {
-        // Set right in the constructor
-        expect(await this.disputeManager.staking()).to.eq(this.staking.address)
-
-        // Can set if allowed
-        await this.disputeManager.setStaking(this.grt.address, { from: governor })
-        expect(await this.disputeManager.staking()).to.eq(this.grt.address)
-      })
-
-      it('reject set `staking` if not allowed', async function() {
-        await expectRevert(
-          this.disputeManager.setStaking(this.grt.address, {
-            from: other,
-          }),
-          'Only Governor can call',
-        )
+
+        it('should set `minimumDeposit`', async function() {
+          const minimumDeposit = defaults.dispute.minimumDeposit
+          const newMinimumDeposit = web3.utils.toBN(1)
+
+          // Set right in the constructor
+          expect(await this.disputeManager.minimumDeposit()).to.be.bignumber.eq(minimumDeposit)
+
+          // Set new value
+          await this.disputeManager.setMinimumDeposit(newMinimumDeposit, {
+            from: governor,
+          })
+        })
+
+        describe('staking', function() {
+          it('should set `staking`', async function() {
+            // Set right in the constructor
+            expect(await this.disputeManager.staking()).to.eq(this.staking.address)
+
+            // Can set if allowed
+            await this.disputeManager.setStaking(this.grt.address, { from: governor })
+            expect(await this.disputeManager.staking()).to.eq(this.grt.address)
+          })
+
+          it('reject set `staking` if not allowed', async function() {
+            await expectRevert(
+              this.disputeManager.setStaking(this.grt.address, {
+                from: other,
+              }),
+              'Only Governor can call',
+            )
+          })
+        })
       })
     })
   })
@@ -364,7 +192,6 @@
       this.fishermanDeposit = web3.utils.toWei(new BN('1000'))
       await this.grt.mint(fisherman, this.fishermanTokens, {
         from: governor,
->>>>>>> 999fca78
       })
       await this.grt.approve(this.disputeManager.address, this.fishermanTokens, {
         from: fisherman,
@@ -384,27 +211,6 @@
       )
     })
 
-<<<<<<< HEAD
-    context('when stake does exist', function() {
-      beforeEach(async function() {
-        // Dispute manager is allowed to slash
-        await this.staking.setSlasher(this.disputeManager.address, true, {
-          from: governor,
-        })
-
-        // Give some funds to the indexNode
-        await this.graphToken.mint(indexNode, this.tokensForIndexNode, {
-          from: governor,
-        })
-
-        // Index node stake funds
-        const data = '0x00' + this.subgraphId.substring(2)
-        await this.graphToken.transferToTokenReceiver(
-          this.staking.address,
-          this.indexNodeStake,
-          data,
-          { from: indexNode },
-=======
     context('> when stake does not exist', function() {
       it('reject create a dispute', async function() {
         // Create dispute
@@ -413,598 +219,314 @@
             from: fisherman,
           }),
           'Indexer cannot be found with the attestation',
->>>>>>> 999fca78
-        )
-      })
-
-<<<<<<< HEAD
-      describe('reward calculation', function() {
-        it('should calculate the reward for a stake', async function() {
-          const stakedAmount = this.indexNodeStake
-          const trueReward = stakedAmount
-            .mul(defaults.dispute.slashingPercentage)
-            .div(new BN(MAX_PPM))
-            .mul(defaults.dispute.rewardPercentage)
-            .div(new BN(MAX_PPM))
-          const funcReward = await this.disputeManager.getTokensToReward(indexNode)
-          expect(funcReward).to.be.bignumber.eq(trueReward.toString())
-        })
-      })
-
-      describe('create dispute', function() {
+        )
+      })
+
+      context('> when stake does exist', function() {
         beforeEach(async function() {
-          // Get index node signed attestation
-          this.dispute = await attestation.createDisputePayload(
-            this.subgraphId,
-            this.disputeManager.address,
-            this.indexNodePrivKey,
-          )
-        })
-
-        it('reject fisherman deposit below minimum required', async function() {
-          // Give some funds to the fisherman
-          await this.graphToken.mint(fisherman, this.tokensForFisherman, {
+          // Dispute manager is allowed to slash
+          await this.staking.setSlasher(this.disputeManager.address, true, {
             from: governor,
           })
 
-          // Minimum deposit a fisherman is required to do should be >= reward
-          const minimumDeposit = await this.disputeManager.minimumDeposit()
-          const belowMinimumDeposit = minimumDeposit.sub(web3.utils.toBN(1))
-
-          // Create invalid dispute as deposit is below minimum
-          await expectRevert(
-            this.graphToken.transferToTokenReceiver(
-              this.disputeManager.address,
-              belowMinimumDeposit,
-              this.dispute.payload,
-              { from: fisherman },
-            ),
-            'Dispute deposit under minimum required',
-          )
-        })
-
-        it('should create a dispute', async function() {
-          // Give some funds to the fisherman
-          await this.graphToken.mint(fisherman, this.tokensForFisherman, {
-            from: governor,
-          })
-
-          // Create dispute
-          const { tx } = await this.graphToken.transferToTokenReceiver(
-            this.disputeManager.address,
-            this.tokensForFisherman,
-            this.dispute.payload,
-            { from: fisherman },
-          )
-
-          // Event emitted
-          expectEvent.inTransaction(tx, this.disputeManager.constructor, 'DisputeCreated', {
-            disputeID: this.dispute.messageHash,
-            subgraphID: this.subgraphId,
-            indexNode: indexNode,
-            fisherman: fisherman,
-            attestation: this.dispute.attestation,
-          })
-        })
-
-        it('reject create duplicated dispute', async function() {
-          // Give some funds to the fisherman
-          await this.graphToken.mint(fisherman, this.tokensForFisherman, {
-            from: governor,
-          })
-
-          // Create dispute
-          await this.graphToken.transferToTokenReceiver(
-            this.disputeManager.address,
-            this.tokensForFisherman,
-            this.dispute.payload,
-            { from: fisherman },
-          )
-
-          // Give some funds to the fisherman
-          await this.graphToken.mint(fisherman, this.tokensForFisherman, {
-            from: governor,
-          })
-
-          // Create dispute (duplicated)
-          await expectRevert(
-            this.graphToken.transferToTokenReceiver(
-              this.disputeManager.address,
-              this.tokensForFisherman,
-              this.dispute.payload,
-              { from: fisherman },
-            ),
-            'Dispute already created',
-          )
-=======
-    context('> when stake does exist', function() {
-      beforeEach(async function() {
-        // Dispute manager is allowed to slash
-        await this.staking.setSlasher(this.disputeManager.address, true, {
-          from: governor,
->>>>>>> 999fca78
-        })
-
-<<<<<<< HEAD
-      context('when dispute is created', function() {
-        beforeEach(async function() {
-          // Get index node signed attestation
-          this.dispute = await attestation.createDisputePayload(
-            this.subgraphId,
-            this.disputeManager.address,
-            this.indexNodePrivKey,
-          )
-
-          // Give some funds to the fisherman
-          await this.graphToken.mint(fisherman, this.tokensForFisherman, {
-            from: governor,
-          })
-
-          // Create dispute
-          await this.graphToken.transferToTokenReceiver(
-            this.disputeManager.address,
-            this.tokensForFisherman,
-            this.dispute.payload,
-            { from: fisherman },
-=======
-        // Stake
-        this.indexerTokens = web3.utils.toWei(new BN('100000'))
-        this.indexerAllocatedTokens = web3.utils.toWei(new BN('10000'))
-        const indexerList = [
-          [indexer, this.indexerChannelPubKey],
-          [otherIndexer, this.otherIndexerChannelPubKey],
-        ]
-        for (const activeIndexer of indexerList) {
-          const [indexerAddress, indexerPubKey] = activeIndexer
-
-          // Give some funds to the indexer
-          await this.grt.mint(indexerAddress, this.indexerTokens, {
-            from: governor,
-          })
-          await this.grt.approve(this.staking.address, this.indexerTokens, {
-            from: indexerAddress,
-          })
-
-          // Indexer stake funds
-          await this.staking.stake(this.indexerTokens, { from: indexerAddress })
-          await this.staking.allocate(
-            this.dispute.receipt.subgraphID,
-            this.indexerAllocatedTokens,
-            indexerPubKey,
-            { from: indexerAddress },
->>>>>>> 999fca78
-          )
-        }
-      })
-
-      describe('reward calculation', function() {
-        it('should calculate the reward for a stake', async function() {
-          const stakedAmount = this.indexerTokens
-          const trueReward = stakedAmount
-            .mul(defaults.dispute.slashingPercentage)
-            .div(new BN(MAX_PPM))
-            .mul(defaults.dispute.fishermanRewardPercentage)
-            .div(new BN(MAX_PPM))
-          const funcReward = await this.disputeManager.getTokensToReward(indexer)
-          expect(funcReward).to.be.bignumber.eq(trueReward.toString())
-        })
-      })
-
-<<<<<<< HEAD
-        describe('accept a dispute', function() {
-          it('reject to accept a non-existing dispute', async function() {
-            await expectRevert(
-              this.disputeManager.acceptDispute(NON_EXISTING_DISPUTE_ID, {
-                from: arbitrator,
-              }),
-              'Dispute does not exist',
+          // Stake
+          this.indexerTokens = web3.utils.toWei(new BN('100000'))
+          this.indexerAllocatedTokens = web3.utils.toWei(new BN('10000'))
+          const indexerList = [
+            [indexer, this.indexerChannelPubKey],
+            [otherIndexer, this.otherIndexerChannelPubKey],
+          ]
+          for (const activeIndexer of indexerList) {
+            const [indexerAddress, indexerPubKey] = activeIndexer
+
+            // Give some funds to the indexer
+            await this.grt.mint(indexerAddress, this.indexerTokens, {
+              from: governor,
+            })
+            await this.grt.approve(this.staking.address, this.indexerTokens, {
+              from: indexerAddress,
+            })
+
+            // Indexer stake funds
+            await this.staking.stake(this.indexerTokens, { from: indexerAddress })
+            await this.staking.allocate(
+              this.dispute.receipt.subgraphID,
+              this.indexerAllocatedTokens,
+              indexerPubKey,
+              { from: indexerAddress },
             )
-          })
-
-          it('reject to accept a dispute if not the arbitrator', async function() {
-            await expectRevert(
-              this.disputeManager.acceptDispute(this.dispute.messageHash, {
-                from: me,
-              }),
-              'Caller is not the Arbitrator',
-            )
-          })
-
-          it('reject to accept dispute if DisputeManager is not slasher', async function() {
-            // Dispute manager is not allowed to slash
-            await this.staking.setSlasher(this.disputeManager.address, false, {
-              from: governor,
-            })
-
-            // Perform transaction (accept)
-            await expectRevert(
-              this.disputeManager.acceptDispute(this.dispute.messageHash, {
-                from: arbitrator,
-              }),
-              'Caller is not a Slasher',
-            )
-=======
-      context('> when dispute is not created', function() {
-        describe('create dispute', function() {
-          it('reject fisherman deposit below minimum required', async function() {
-            // Minimum deposit a fisherman is required to do should be >= reward
-            const minimumDeposit = await this.disputeManager.minimumDeposit()
-            const belowMinimumDeposit = minimumDeposit.sub(web3.utils.toBN(1))
-
-            // Create invalid dispute as deposit is below minimum
-            await expectRevert(
-              this.disputeManager.createDispute(this.dispute.attestation, belowMinimumDeposit, {
-                from: fisherman,
-              }),
-              'Dispute deposit is under minimum required',
-            )
-          })
-
-          it('should create a dispute', async function() {
+          }
+        })
+
+        describe('reward calculation', function() {
+          it('should calculate the reward for a stake', async function() {
+            const stakedAmount = this.indexerTokens
+            const trueReward = stakedAmount
+              .mul(defaults.dispute.slashingPercentage)
+              .div(new BN(MAX_PPM))
+              .mul(defaults.dispute.fishermanRewardPercentage)
+              .div(new BN(MAX_PPM))
+            const funcReward = await this.disputeManager.getTokensToReward(indexer)
+            expect(funcReward).to.be.bignumber.eq(trueReward.toString())
+          })
+        })
+
+        context('> when dispute is not created', function() {
+          describe('create dispute', function() {
+            it('reject fisherman deposit below minimum required', async function() {
+              // Minimum deposit a fisherman is required to do should be >= reward
+              const minimumDeposit = await this.disputeManager.minimumDeposit()
+              const belowMinimumDeposit = minimumDeposit.sub(web3.utils.toBN(1))
+
+              // Create invalid dispute as deposit is below minimum
+              await expectRevert(
+                this.disputeManager.createDispute(this.dispute.attestation, belowMinimumDeposit, {
+                  from: fisherman,
+                }),
+                'Dispute deposit is under minimum required',
+              )
+            })
+
+            it('should create a dispute', async function() {
+              // Create dispute
+              const { logs } = await this.disputeManager.createDispute(
+                this.dispute.attestation,
+                this.fishermanDeposit,
+                { from: fisherman },
+              )
+
+              // Event emitted
+              expectEvent.inLogs(logs, 'DisputeCreated', {
+                disputeID: this.dispute.id,
+                subgraphID: this.dispute.receipt.subgraphID,
+                indexer: indexer,
+                fisherman: fisherman,
+                tokens: this.fishermanDeposit,
+                attestation: this.dispute.attestation,
+              })
+            })
+          })
+        })
+
+        context('> when dispute is created', function() {
+          beforeEach(async function() {
             // Create dispute
-            const { logs } = await this.disputeManager.createDispute(
+            await this.disputeManager.createDispute(
               this.dispute.attestation,
               this.fishermanDeposit,
-              { from: fisherman },
+              {
+                from: fisherman,
+              },
             )
-
-            // Event emitted
-            expectEvent.inLogs(logs, 'DisputeCreated', {
-              disputeID: this.dispute.id,
-              subgraphID: this.dispute.receipt.subgraphID,
-              indexer: indexer,
-              fisherman: fisherman,
-              tokens: this.fishermanDeposit,
-              attestation: this.dispute.attestation,
-            })
->>>>>>> 999fca78
-          })
-        })
-      })
-
-<<<<<<< HEAD
-          it('should resolve dispute, slash indexer and reward the fisherman', async function() {
-            const indexNodeStakeBefore = await this.staking.getIndexNodeStakeTokens(indexNode)
-            const tokensToSlash = await this.disputeManager.getTokensToSlash(indexNode)
-            const fishermanBalanceBefore = await this.graphToken.balanceOf(fisherman)
-            const totalSupplyBefore = await this.graphToken.totalSupply()
-            const reward = await this.disputeManager.getTokensToReward(indexNode)
-
-            // Perform transaction (accept)
-            const { tx } = await this.disputeManager.acceptDispute(this.dispute.messageHash, {
-              from: arbitrator,
-            })
-
-            // Fisherman reward properly assigned + deposit returned
-            const deposit = web3.utils.toBN(this.tokensForFisherman)
-            const fishermanBalanceAfter = await this.graphToken.balanceOf(fisherman)
-            expect(fishermanBalanceAfter).to.be.bignumber.eq(
-              fishermanBalanceBefore.add(deposit).add(reward),
-            )
-
-            // Index node slashed
-            const indexNodeStakeAfter = await this.staking.getIndexNodeStakeTokens(indexNode)
-            expect(indexNodeStakeAfter).to.be.bignumber.eq(indexNodeStakeBefore.sub(tokensToSlash))
-
-            // Slashed funds burned
-            const tokensToBurn = tokensToSlash.sub(reward)
-            const totalSupplyAfter = await this.graphToken.totalSupply()
-            expect(totalSupplyAfter).to.be.bignumber.eq(totalSupplyBefore.sub(tokensToBurn))
-
-            // Event emitted
-            expectEvent.inTransaction(tx, this.disputeManager.constructor, 'DisputeAccepted', {
-              disputeID: this.dispute.messageHash,
-              subgraphID: this.subgraphId,
-              indexNode: indexNode,
-              fisherman: fisherman,
-              deposit: deposit.add(reward),
-            })
-          })
-        })
-
-        describe('reject a dispute', async function() {
-          it('reject to reject a non-existing dispute', async function() {
-            await expectRevert(
-              this.disputeManager.rejectDispute(NON_EXISTING_DISPUTE_ID, {
+          })
+
+          describe('create a dispute', function() {
+            it('should create dispute if receipt is equal but for different indexer', async function() {
+              // Create dispute (same receipt but different indexer)
+              const newDispute = await attestation.createDispute(
+                this.dispute.receipt,
+                this.disputeManager.address,
+                this.otherIndexerChannelPrivKey,
+                otherIndexer,
+              )
+              const { logs } = await this.disputeManager.createDispute(
+                newDispute.attestation,
+                this.fishermanDeposit,
+                { from: fisherman },
+              )
+
+              // Event emitted
+              expectEvent.inLogs(logs, 'DisputeCreated', {
+                disputeID: newDispute.id,
+                subgraphID: newDispute.receipt.subgraphID,
+                indexer: otherIndexer,
+                fisherman: fisherman,
+                tokens: this.fishermanDeposit,
+                attestation: newDispute.attestation,
+              })
+            })
+
+            it('reject create duplicated dispute', async function() {
+              await expectRevert(
+                this.disputeManager.createDispute(this.dispute.attestation, this.fishermanDeposit, {
+                  from: fisherman,
+                }),
+                'Dispute already created',
+              )
+            })
+          })
+
+          describe('accept a dispute', function() {
+            it('reject to accept a non-existing dispute', async function() {
+              await expectRevert(
+                this.disputeManager.acceptDispute(NON_EXISTING_DISPUTE_ID, {
+                  from: arbitrator,
+                }),
+                'Dispute does not exist',
+              )
+            })
+
+            it('reject to accept a dispute if not the arbitrator', async function() {
+              await expectRevert(
+                this.disputeManager.acceptDispute(this.dispute.id, {
+                  from: me,
+                }),
+                'Caller is not the Arbitrator',
+              )
+            })
+
+            it('reject to accept dispute if DisputeManager is not slasher', async function() {
+              // Dispute manager is not allowed to slash
+              await this.staking.setSlasher(this.disputeManager.address, false, {
+                from: governor,
+              })
+
+              // Perform transaction (accept)
+              await expectRevert(
+                this.disputeManager.acceptDispute(this.dispute.id, {
+                  from: arbitrator,
+                }),
+                'Caller is not a Slasher',
+              )
+            })
+
+            it('reject to accept a dispute if zero tokens to slash', async function() {
+              await this.disputeManager.setSlashingPercentage(new BN(0), { from: governor })
+              await expectRevert(
+                this.disputeManager.acceptDispute(this.dispute.id, {
+                  from: arbitrator,
+                }),
+                'Dispute has zero tokens to slash',
+              )
+            })
+
+            it('should resolve dispute, slash indexer and reward the fisherman', async function() {
+              const indexerStakeBefore = await this.staking.getIndexerStakedTokens(indexer)
+              const tokensToSlash = await this.disputeManager.getTokensToSlash(indexer)
+              const fishermanBalanceBefore = await this.grt.balanceOf(fisherman)
+              const totalSupplyBefore = await this.grt.totalSupply()
+              const reward = await this.disputeManager.getTokensToReward(indexer)
+
+              // Perform transaction (accept)
+              const { logs } = await this.disputeManager.acceptDispute(this.dispute.id, {
                 from: arbitrator,
-              }),
-              'Dispute does not exist',
-            )
-          })
-
-          it('reject to reject a dispute if not the arbitrator', async function() {
-            await expectRevert(
-              this.disputeManager.rejectDispute(this.dispute.messageHash, {
-                from: me,
-              }),
-              'Caller is not the Arbitrator',
-            )
-          })
-
-          it('should reject a dispute and burn deposit', async function() {
-            const fishermanBalanceBefore = await this.graphToken.balanceOf(fisherman)
-            const totalSupplyBefore = await this.graphToken.totalSupply()
-
-            // Perform transaction (reject)
-            const { tx } = await this.disputeManager.rejectDispute(this.dispute.messageHash, {
-              from: arbitrator,
-            })
-
-            // No change in fisherman balance
-            const fishermanBalanceAfter = await this.graphToken.balanceOf(fisherman)
-            expect(fishermanBalanceAfter).to.be.bignumber.eq(fishermanBalanceBefore)
-
-            // Burn fisherman deposit
-            const totalSupplyAfter = await this.graphToken.totalSupply()
-            const burnedTokens = web3.utils.toBN(this.tokensForFisherman)
-            expect(totalSupplyAfter).to.be.bignumber.eq(totalSupplyBefore.sub(burnedTokens))
-
-            // Event emitted
-            expectEvent.inTransaction(tx, this.disputeManager.constructor, 'DisputeRejected', {
-              disputeID: this.dispute.messageHash,
-              subgraphID: this.subgraphId,
-              indexNode: indexNode,
-              fisherman: fisherman,
-              deposit: this.tokensForFisherman,
-            })
-          })
-        })
-
-        describe('ignore a dispute', async function() {
-          it('reject to ignore a non-existing dispute', async function() {
-            await expectRevert(
-              this.disputeManager.ignoreDispute(NON_EXISTING_DISPUTE_ID, {
+              })
+
+              // Fisherman reward properly assigned + deposit returned
+              const fishermanBalanceAfter = await this.grt.balanceOf(fisherman)
+              expect(fishermanBalanceAfter).to.be.bignumber.eq(
+                fishermanBalanceBefore.add(this.fishermanDeposit).add(reward),
+              )
+
+              // Indexer slashed
+              const indexerStakeAfter = await this.staking.getIndexerStakedTokens(indexer)
+              expect(indexerStakeAfter).to.be.bignumber.eq(indexerStakeBefore.sub(tokensToSlash))
+
+              // Slashed funds burned
+              const tokensToBurn = tokensToSlash.sub(reward)
+              const totalSupplyAfter = await this.grt.totalSupply()
+              expect(totalSupplyAfter).to.be.bignumber.eq(totalSupplyBefore.sub(tokensToBurn))
+
+              // Event emitted
+              expectEvent.inLogs(logs, 'DisputeAccepted', {
+                disputeID: this.dispute.id,
+                subgraphID: this.dispute.receipt.subgraphID,
+                indexer: indexer,
+                fisherman: fisherman,
+                tokens: this.fishermanDeposit.add(reward),
+              })
+            })
+          })
+
+          describe('reject a dispute', async function() {
+            it('reject to reject a non-existing dispute', async function() {
+              await expectRevert(
+                this.disputeManager.rejectDispute(NON_EXISTING_DISPUTE_ID, {
+                  from: arbitrator,
+                }),
+                'Dispute does not exist',
+              )
+            })
+
+            it('reject to reject a dispute if not the arbitrator', async function() {
+              await expectRevert(
+                this.disputeManager.rejectDispute(this.dispute.id, {
+                  from: me,
+                }),
+                'Caller is not the Arbitrator',
+              )
+            })
+
+            it('should reject a dispute and burn deposit', async function() {
+              const fishermanBalanceBefore = await this.grt.balanceOf(fisherman)
+              const totalSupplyBefore = await this.grt.totalSupply()
+
+              // Perform transaction (reject)
+              const { logs } = await this.disputeManager.rejectDispute(this.dispute.id, {
                 from: arbitrator,
-              }),
-              'Dispute does not exist',
-            )
-          })
-
-          it('reject to ignore a dispute if not the arbitrator', async function() {
-            await expectRevert(
-              this.disputeManager.ignoreDispute(this.dispute.messageHash, {
-                from: me,
-              }),
-              'Caller is not the Arbitrator',
-            )
-=======
-      context('> when dispute is created', function() {
-        beforeEach(async function() {
-          // Create dispute
-          await this.disputeManager.createDispute(this.dispute.attestation, this.fishermanDeposit, {
-            from: fisherman,
-          })
-        })
-
-        describe('create a dispute', function() {
-          it('should create dispute if receipt is equal but for different indexer', async function() {
-            // Create dispute (same receipt but different indexer)
-            const newDispute = await attestation.createDispute(
-              this.dispute.receipt,
-              this.disputeManager.address,
-              this.otherIndexerChannelPrivKey,
-              otherIndexer,
-            )
-            const { logs } = await this.disputeManager.createDispute(
-              newDispute.attestation,
-              this.fishermanDeposit,
-              { from: fisherman },
-            )
-
-            // Event emitted
-            expectEvent.inLogs(logs, 'DisputeCreated', {
-              disputeID: newDispute.id,
-              subgraphID: newDispute.receipt.subgraphID,
-              indexer: otherIndexer,
-              fisherman: fisherman,
-              tokens: this.fishermanDeposit,
-              attestation: newDispute.attestation,
-            })
-          })
-
-          it('reject create duplicated dispute', async function() {
-            await expectRevert(
-              this.disputeManager.createDispute(this.dispute.attestation, this.fishermanDeposit, {
-                from: fisherman,
-              }),
-              'Dispute already created',
-            )
-          })
-        })
-
-        describe('accept a dispute', function() {
-          it('reject to accept a non-existing dispute', async function() {
-            await expectRevert(
-              this.disputeManager.acceptDispute(NON_EXISTING_DISPUTE_ID, {
+              })
+
+              // No change in fisherman balance
+              const fishermanBalanceAfter = await this.grt.balanceOf(fisherman)
+              expect(fishermanBalanceAfter).to.be.bignumber.eq(fishermanBalanceBefore)
+
+              // Burn fisherman deposit
+              const totalSupplyAfter = await this.grt.totalSupply()
+              const burnedTokens = web3.utils.toBN(this.fishermanDeposit)
+              expect(totalSupplyAfter).to.be.bignumber.eq(totalSupplyBefore.sub(burnedTokens))
+
+              // Event emitted
+              expectEvent.inLogs(logs, 'DisputeRejected', {
+                disputeID: this.dispute.id,
+                subgraphID: this.dispute.receipt.subgraphID,
+                indexer: indexer,
+                fisherman: fisherman,
+                tokens: this.fishermanDeposit,
+              })
+            })
+          })
+
+          describe('draw a dispute', async function() {
+            it('reject to draw a non-existing dispute', async function() {
+              await expectRevert(
+                this.disputeManager.drawDispute(NON_EXISTING_DISPUTE_ID, {
+                  from: arbitrator,
+                }),
+                'Dispute does not exist',
+              )
+            })
+
+            it('reject to draw a dispute if not the arbitrator', async function() {
+              await expectRevert(
+                this.disputeManager.drawDispute(this.dispute.id, {
+                  from: me,
+                }),
+                'Caller is not the Arbitrator',
+              )
+            })
+
+            it('should draw a dispute and return deposit', async function() {
+              const fishermanBalanceBefore = await this.grt.balanceOf(fisherman)
+
+              // Perform transaction (draw)
+              const { logs } = await this.disputeManager.drawDispute(this.dispute.id, {
                 from: arbitrator,
-              }),
-              'Dispute does not exist',
-            )
-          })
-
-          it('reject to accept a dispute if not the arbitrator', async function() {
-            await expectRevert(
-              this.disputeManager.acceptDispute(this.dispute.id, {
-                from: me,
-              }),
-              'Caller is not the Arbitrator',
-            )
-          })
-
-          it('reject to accept dispute if DisputeManager is not slasher', async function() {
-            // Dispute manager is not allowed to slash
-            await this.staking.setSlasher(this.disputeManager.address, false, {
-              from: governor,
-            })
-
-            // Perform transaction (accept)
-            await expectRevert(
-              this.disputeManager.acceptDispute(this.dispute.id, {
-                from: arbitrator,
-              }),
-              'Caller is not a Slasher',
-            )
-          })
-
-          it('reject to accept a dispute if zero tokens to slash', async function() {
-            await this.disputeManager.setSlashingPercentage(new BN(0), { from: governor })
-            await expectRevert(
-              this.disputeManager.acceptDispute(this.dispute.id, {
-                from: arbitrator,
-              }),
-              'Dispute has zero tokens to slash',
-            )
-          })
-
-          it('should resolve dispute, slash indexer and reward the fisherman', async function() {
-            const indexerStakeBefore = await this.staking.getIndexerStakedTokens(indexer)
-            const tokensToSlash = await this.disputeManager.getTokensToSlash(indexer)
-            const fishermanBalanceBefore = await this.grt.balanceOf(fisherman)
-            const totalSupplyBefore = await this.grt.totalSupply()
-            const reward = await this.disputeManager.getTokensToReward(indexer)
-
-            // Perform transaction (accept)
-            const { logs } = await this.disputeManager.acceptDispute(this.dispute.id, {
-              from: arbitrator,
-            })
-
-            // Fisherman reward properly assigned + deposit returned
-            const fishermanBalanceAfter = await this.grt.balanceOf(fisherman)
-            expect(fishermanBalanceAfter).to.be.bignumber.eq(
-              fishermanBalanceBefore.add(this.fishermanDeposit).add(reward),
-            )
-
-            // Indexer slashed
-            const indexerStakeAfter = await this.staking.getIndexerStakedTokens(indexer)
-            expect(indexerStakeAfter).to.be.bignumber.eq(indexerStakeBefore.sub(tokensToSlash))
-
-            // Slashed funds burned
-            const tokensToBurn = tokensToSlash.sub(reward)
-            const totalSupplyAfter = await this.grt.totalSupply()
-            expect(totalSupplyAfter).to.be.bignumber.eq(totalSupplyBefore.sub(tokensToBurn))
-
-            // Event emitted
-            expectEvent.inLogs(logs, 'DisputeAccepted', {
-              disputeID: this.dispute.id,
-              subgraphID: this.dispute.receipt.subgraphID,
-              indexer: indexer,
-              fisherman: fisherman,
-              tokens: this.fishermanDeposit.add(reward),
-            })
-          })
-        })
-
-        describe('reject a dispute', async function() {
-          it('reject to reject a non-existing dispute', async function() {
-            await expectRevert(
-              this.disputeManager.rejectDispute(NON_EXISTING_DISPUTE_ID, {
-                from: arbitrator,
-              }),
-              'Dispute does not exist',
-            )
-          })
-
-          it('reject to reject a dispute if not the arbitrator', async function() {
-            await expectRevert(
-              this.disputeManager.rejectDispute(this.dispute.id, {
-                from: me,
-              }),
-              'Caller is not the Arbitrator',
-            )
-          })
-
-          it('should reject a dispute and burn deposit', async function() {
-            const fishermanBalanceBefore = await this.grt.balanceOf(fisherman)
-            const totalSupplyBefore = await this.grt.totalSupply()
-
-            // Perform transaction (reject)
-            const { logs } = await this.disputeManager.rejectDispute(this.dispute.id, {
-              from: arbitrator,
-            })
-
-            // No change in fisherman balance
-            const fishermanBalanceAfter = await this.grt.balanceOf(fisherman)
-            expect(fishermanBalanceAfter).to.be.bignumber.eq(fishermanBalanceBefore)
-
-            // Burn fisherman deposit
-            const totalSupplyAfter = await this.grt.totalSupply()
-            const burnedTokens = web3.utils.toBN(this.fishermanDeposit)
-            expect(totalSupplyAfter).to.be.bignumber.eq(totalSupplyBefore.sub(burnedTokens))
-
-            // Event emitted
-            expectEvent.inLogs(logs, 'DisputeRejected', {
-              disputeID: this.dispute.id,
-              subgraphID: this.dispute.receipt.subgraphID,
-              indexer: indexer,
-              fisherman: fisherman,
-              tokens: this.fishermanDeposit,
-            })
->>>>>>> 999fca78
-          })
-        })
-
-<<<<<<< HEAD
-          it('should ignore a dispute and return deposit', async function() {
-            const fishermanBalanceBefore = await this.graphToken.balanceOf(fisherman)
-
-            // Perform transaction (ignore)
-            const { tx } = await this.disputeManager.ignoreDispute(this.dispute.messageHash, {
-=======
-        describe('draw a dispute', async function() {
-          it('reject to draw a non-existing dispute', async function() {
-            await expectRevert(
-              this.disputeManager.drawDispute(NON_EXISTING_DISPUTE_ID, {
-                from: arbitrator,
-              }),
-              'Dispute does not exist',
-            )
-          })
-
-          it('reject to draw a dispute if not the arbitrator', async function() {
-            await expectRevert(
-              this.disputeManager.drawDispute(this.dispute.id, {
-                from: me,
-              }),
-              'Caller is not the Arbitrator',
-            )
-          })
-
-          it('should draw a dispute and return deposit', async function() {
-            const fishermanBalanceBefore = await this.grt.balanceOf(fisherman)
-
-            // Perform transaction (draw)
-            const { logs } = await this.disputeManager.drawDispute(this.dispute.id, {
->>>>>>> 999fca78
-              from: arbitrator,
-            })
-
-            // Fisherman should see the deposit returned
-<<<<<<< HEAD
-            const fishermanBalanceAfter = await this.graphToken.balanceOf(fisherman)
-            const deposit = web3.utils.toBN(this.tokensForFisherman)
-            expect(fishermanBalanceAfter).to.be.bignumber.eq(fishermanBalanceBefore.add(deposit))
-
-            // Event emitted
-            expectEvent.inTransaction(tx, this.disputeManager.constructor, 'DisputeIgnored', {
-              disputeID: this.dispute.messageHash,
-              subgraphID: this.subgraphId,
-              indexNode: indexNode,
-              fisherman: fisherman,
-              deposit: this.tokensForFisherman,
-=======
-            const fishermanBalanceAfter = await this.grt.balanceOf(fisherman)
-            expect(fishermanBalanceAfter).to.be.bignumber.eq(
-              fishermanBalanceBefore.add(this.fishermanDeposit),
-            )
-
-            // Event emitted
-            expectEvent.inLogs(logs, 'DisputeDrawn', {
-              disputeID: this.dispute.id,
-              subgraphID: this.dispute.receipt.subgraphID,
-              indexer: indexer,
-              fisherman: fisherman,
-              tokens: this.fishermanDeposit,
->>>>>>> 999fca78
+              })
+
+              // Fisherman should see the deposit returned
+              const fishermanBalanceAfter = await this.grt.balanceOf(fisherman)
+              expect(fishermanBalanceAfter).to.be.bignumber.eq(
+                fishermanBalanceBefore.add(this.fishermanDeposit),
+              )
+
+              // Event emitted
+              expectEvent.inLogs(logs, 'DisputeDrawn', {
+                disputeID: this.dispute.id,
+                subgraphID: this.dispute.receipt.subgraphID,
+                indexer: indexer,
+                fisherman: fisherman,
+                tokens: this.fishermanDeposit,
+              })
             })
           })
         })
