--- conflicted
+++ resolved
@@ -35,7 +35,7 @@
 
     fixture = new NetworkFixture(graph.provider)
     contracts = await fixture.load(governor)
-    staking = contracts.Staking as IStaking
+    staking = contracts.Staking as unknown as IStaking
     proxyAdmin = contracts.GraphProxyAdmin as GraphProxyAdmin
   })
 
@@ -94,38 +94,6 @@
     })
   })
 
-<<<<<<< HEAD
-  describe('setAssetHolder', function () {
-    it('should set `assetHolder`', async function () {
-      expect(await staking.assetHolders(me.address)).eq(false)
-
-      const tx1 = staking.connect(governor).setAssetHolder(me.address, true)
-      await expect(tx1)
-        .emit(staking, 'AssetHolderUpdate')
-        .withArgs(governor.address, me.address, true)
-      expect(await staking.assetHolders(me.address)).eq(true)
-
-      const tx2 = staking.connect(governor).setAssetHolder(me.address, false)
-      await expect(tx2)
-        .emit(staking, 'AssetHolderUpdate')
-        .withArgs(governor.address, me.address, false)
-      await staking.connect(governor).setAssetHolder(me.address, false)
-      expect(await staking.assetHolders(me.address)).eq(false)
-    })
-
-    it('reject set `assetHolder` if not allowed', async function () {
-      const tx = staking.connect(other).setAssetHolder(me.address, true)
-      await expect(tx).revertedWith('Only Controller governor')
-    })
-
-    it('reject set `assetHolder` to address zero', async function () {
-      const tx = staking.connect(governor).setAssetHolder(AddressZero, true)
-      await expect(tx).revertedWith('!assetHolder')
-    })
-  })
-
-=======
->>>>>>> a667f7ab
   describe('curationPercentage', function () {
     it('should set `curationPercentage`', async function () {
       const newValue = toBN('5')
