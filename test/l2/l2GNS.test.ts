--- conflicted
+++ resolved
@@ -3,19 +3,6 @@
 import { ethers, ContractTransaction, BigNumber } from 'ethers'
 import { defaultAbiCoder, parseEther } from 'ethers/lib/utils'
 
-<<<<<<< HEAD
-=======
-import {
-  getAccounts,
-  randomHexBytes,
-  Account,
-  toGRT,
-  getL2SignerFromL1,
-  setAccountBalance,
-  latestBlock,
-  deriveChannelKey,
-} from '../lib/testHelpers'
->>>>>>> a667f7ab
 import { L2FixtureContracts, NetworkFixture } from '../lib/fixtures'
 
 import { L2GNS } from '../../build/types/L2GNS'
@@ -30,10 +17,10 @@
 } from '../lib/gnsUtils'
 import { L2Curation } from '../../build/types/L2Curation'
 import { GraphToken } from '../../build/types/GraphToken'
-<<<<<<< HEAD
 import {
   buildSubgraph,
   buildSubgraphId,
+  deriveChannelKey,
   GraphNetworkContracts,
   helpers,
   PublishSubgraph,
@@ -43,9 +30,7 @@
   toGRT,
 } from '@graphprotocol/sdk'
 import { SignerWithAddress } from '@nomiclabs/hardhat-ethers/signers'
-=======
 import { IL2Staking } from '../../build/types/IL2Staking'
->>>>>>> a667f7ab
 
 const { HashZero } = ethers.constants
 
@@ -57,9 +42,9 @@
 }
 
 describe('L2GNS', () => {
-<<<<<<< HEAD
   const graph = hre.graph()
   let me: SignerWithAddress
+  let attacker: SignerWithAddress
   let other: SignerWithAddress
   let governor: SignerWithAddress
   let mockRouter: SignerWithAddress
@@ -67,17 +52,6 @@
   let mockL1Gateway: SignerWithAddress
   let mockL1GNS: SignerWithAddress
   let mockL1Staking: SignerWithAddress
-=======
-  let me: Account
-  let other: Account
-  let attacker: Account
-  let governor: Account
-  let mockRouter: Account
-  let mockL1GRT: Account
-  let mockL1Gateway: Account
-  let mockL1GNS: Account
-  let mockL1Staking: Account
->>>>>>> a667f7ab
   let fixture: NetworkFixture
 
   let fixtureContracts: GraphNetworkContracts
@@ -144,38 +118,18 @@
 
   before(async function () {
     newSubgraph0 = buildSubgraph()
-<<<<<<< HEAD
-    ;[me, other, mockRouter, mockL1GRT, mockL1Gateway, mockL1GNS, mockL1Staking] =
+    ;[me, attacker, other, mockRouter, mockL1GRT, mockL1Gateway, mockL1GNS, mockL1Staking] =
       await graph.getTestAccounts()
     ;({ governor } = await graph.getNamedAccounts())
 
     fixture = new NetworkFixture(graph.provider)
     fixtureContracts = await fixture.load(governor, true)
     l2GraphTokenGateway = fixtureContracts.L2GraphTokenGateway as L2GraphTokenGateway
-    gns = fixtureContracts.L2GNS as L2GNS
+    gns = fixtureContracts.L2GNS as unknown as L2GNS // this is BAD but should only be needed until monorepo
     curation = fixtureContracts.L2Curation as L2Curation
     grt = fixtureContracts.GraphToken as GraphToken
 
     await grt.connect(governor).mint(me.address, toGRT('10000'))
-=======
-    ;[
-      me,
-      other,
-      governor,
-      mockRouter,
-      mockL1GRT,
-      mockL1Gateway,
-      mockL1GNS,
-      mockL1Staking,
-      attacker,
-    ] = await getAccounts()
-
-    fixture = new NetworkFixture()
-    fixtureContracts = await fixture.loadL2(governor.signer)
-    ;({ l2GraphTokenGateway, gns, curation, grt, staking } = fixtureContracts)
-
-    await grt.connect(governor.signer).mint(me.address, toGRT('10000'))
->>>>>>> a667f7ab
     await fixture.configureL2Bridge(
       governor,
       fixtureContracts,
@@ -220,7 +174,7 @@
     })
 
     it('should publish a new version on an existing subgraph when owner tax is zero', async function () {
-      await gns.connect(governor.signer).setOwnerTaxPercentage(0)
+      await gns.connect(governor).setOwnerTaxPercentage(0)
       await publishNewVersion(me, subgraph.id, newSubgraph1, gns, curation)
     })
 
@@ -460,22 +414,22 @@
         await defaultL1SubgraphParams()
       const collectTokens = curatedTokens.mul(20)
 
-      await staking.connect(governor.signer).setCurationPercentage(100000)
+      await staking.connect(governor).setCurationPercentage(100000)
 
       // Set up an indexer account with some stake
-      await grt.connect(governor.signer).mint(attacker.address, toGRT('1000000'))
+      await grt.connect(governor).mint(attacker.address, toGRT('1000000'))
       // Curate 1 wei GRT by minting 1 GRT and burning most of it
-      await grt.connect(attacker.signer).approve(curation.address, toBN(1))
-      await curation.connect(attacker.signer).mint(newSubgraph0.subgraphDeploymentID, toBN(1), 0)
+      await grt.connect(attacker).approve(curation.address, toBN(1))
+      await curation.connect(attacker).mint(newSubgraph0.subgraphDeploymentID, toBN(1), 0)
 
       // Check this actually gave us 1 wei signal
       expect(await curation.getCurationPoolTokens(newSubgraph0.subgraphDeploymentID)).eq(1)
-      await grt.connect(attacker.signer).approve(staking.address, toGRT('1000000'))
-      await staking.connect(attacker.signer).stake(toGRT('100000'))
+      await grt.connect(attacker).approve(staking.address, toGRT('1000000'))
+      await staking.connect(attacker).stake(toGRT('100000'))
       const channelKey = deriveChannelKey()
       // Allocate to the same deployment ID
       await staking
-        .connect(attacker.signer)
+        .connect(attacker)
         .allocateFrom(
           attacker.address,
           newSubgraph0.subgraphDeploymentID,
@@ -485,7 +439,7 @@
           await channelKey.generateProof(attacker.address),
         )
       // Spoof some query fees, 10% of which will go to the Curation pool
-      await staking.connect(attacker.signer).collect(collectTokens, channelKey.address)
+      await staking.connect(attacker).collect(collectTokens, channelKey.address)
       // The curation pool now has 1 wei shares and a lot of tokens, so the rounding attack is prepared
       // But L2GNS will protect the owner by sending the tokens
       const callhookData = defaultAbiCoder.encode(
@@ -496,7 +450,7 @@
 
       const l2SubgraphId = await gns.getAliasedL2SubgraphID(l1SubgraphId)
       const tx = gns
-        .connect(me.signer)
+        .connect(me)
         .finishSubgraphTransferFromL1(
           l2SubgraphId,
           newSubgraph0.subgraphDeploymentID,
@@ -810,14 +764,14 @@
 
       const callhookData = defaultAbiCoder.encode(
         ['uint8', 'uint256', 'address'],
-        [toBN(1), l2Subgraph.id!, me.address],
+        [toBN(1), l2Subgraph.id, me.address],
       )
       const curatorTokensBefore = await grt.balanceOf(me.address)
       const gnsBalanceBefore = await grt.balanceOf(gns.address)
       const tx = gatewayFinalizeTransfer(mockL1GNS.address, gns.address, toGRT('1'), callhookData)
       await expect(tx)
         .emit(gns, 'CuratorBalanceReturnedToBeneficiary')
-        .withArgs(l2Subgraph.id!, me.address, toGRT('1'))
+        .withArgs(l2Subgraph.id, me.address, toGRT('1'))
       const curatorTokensAfter = await grt.balanceOf(me.address)
       expect(curatorTokensAfter).eq(curatorTokensBefore.add(toGRT('1')))
       const gnsBalanceAfter = await grt.balanceOf(gns.address)
@@ -870,16 +824,16 @@
       // Prepare the rounding attack by setting up an indexer and collecting a lot of query fees
       const curatorTokens = toGRT('10000')
       const collectTokens = curatorTokens.mul(20)
-      await staking.connect(governor.signer).setCurationPercentage(100000)
+      await staking.connect(governor).setCurationPercentage(100000)
       // Set up an indexer account with some stake
-      await grt.connect(governor.signer).mint(attacker.address, toGRT('1000000'))
-
-      await grt.connect(attacker.signer).approve(staking.address, toGRT('1000000'))
-      await staking.connect(attacker.signer).stake(toGRT('100000'))
+      await grt.connect(governor).mint(attacker.address, toGRT('1000000'))
+
+      await grt.connect(attacker).approve(staking.address, toGRT('1000000'))
+      await staking.connect(attacker).stake(toGRT('100000'))
       const channelKey = deriveChannelKey()
       // Allocate to the same deployment ID
       await staking
-        .connect(attacker.signer)
+        .connect(attacker)
         .allocateFrom(
           attacker.address,
           newSubgraph0.subgraphDeploymentID,
@@ -889,7 +843,7 @@
           await channelKey.generateProof(attacker.address),
         )
       // Spoof some query fees, 10% of which will go to the Curation pool
-      await staking.connect(attacker.signer).collect(collectTokens, channelKey.address)
+      await staking.connect(attacker).collect(collectTokens, channelKey.address)
 
       const callhookData = defaultAbiCoder.encode(
         ['uint8', 'uint256', 'address'],
