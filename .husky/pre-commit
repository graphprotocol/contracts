#!/usr/bin/env sh

<<<<<<< HEAD
# contracts
pushd packages/contracts
npx --no-install lint-staged
popd

# subgraph service
pushd packages/subgraph-service
npx --no-install lint-staged
popd

# data-edge
pushd packages/data-edge
npx --no-install lint-staged
popd

# graph horizon
pushd packages/horizon
npx --no-install lint-staged
popd
=======
npx lint-staged
>>>>>>> bdc66135
<|MERGE_RESOLUTION|>--- conflicted
+++ resolved
@@ -1,25 +1,3 @@
 #!/usr/bin/env sh
 
-<<<<<<< HEAD
-# contracts
-pushd packages/contracts
-npx --no-install lint-staged
-popd
-
-# subgraph service
-pushd packages/subgraph-service
-npx --no-install lint-staged
-popd
-
-# data-edge
-pushd packages/data-edge
-npx --no-install lint-staged
-popd
-
-# graph horizon
-pushd packages/horizon
-npx --no-install lint-staged
-popd
-=======
-npx lint-staged
->>>>>>> bdc66135
+npx lint-staged