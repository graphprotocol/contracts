--- conflicted
+++ resolved
@@ -33,11 +33,7 @@
       - name: Build
         run: |
           pushd packages/contracts
-<<<<<<< HEAD
-          pnpm build || pnpm build
-=======
           pnpm build
->>>>>>> bdc66135
 
       - name: Save build artifacts
         uses: actions/upload-artifact@v3
