--- conflicted
+++ resolved
@@ -32,7 +32,7 @@
 ## Packages
 
 This repository is a pnpm workspaces monorepo containing the following packages:
-<<<<<<< HEAD
+This repository is a pnpm workspaces monorepo containing the following packages:
 
 | Package | Latest version | Description |
 | --- | --- | --- |
@@ -44,37 +44,16 @@
 | [solhint-plugin-graph](./packages/solhint-plugin-graph) | - | Plugin for Solhint with specific Graph linting rules. |
 | [subgraph-service](./packages/subgraph-service) | - | Contracts for the Subgraph data service in Graph Horizon. |
 | [token-distribution](./packages/token-distribution) | [![npm version](https://badge.fury.io/js/@graphprotocol%2Ftoken-distribution.svg)](https://badge.fury.io/js/@graphprotocol%2Ftoken-distribution) | Contracts managing token locks for network participants |
-=======
->>>>>>> bdc66135
-
-| Package                                             | Latest version                                                                                                                                   | Description                                                                                       |
-| --------------------------------------------------- | ------------------------------------------------------------------------------------------------------------------------------------------------ | ------------------------------------------------------------------------------------------------- |
-| [contracts](./packages/contracts)                   | [![npm version](https://badge.fury.io/js/@graphprotocol%2Fcontracts.svg)](https://badge.fury.io/js/@graphprotocol%2Fcontracts)                   | Contracts enabling the open and permissionless decentralized network known as The Graph protocol. |
-| [horizon](./packages/horizon)                       | -                                                                                                                                                | Contracts for Graph Horizon, the next iteration of The Graph protocol.                            |
-| [token-distribution](./packages/token-distribution) | [![npm version](https://badge.fury.io/js/@graphprotocol%2Ftoken-distribution.svg)](https://badge.fury.io/js/@graphprotocol%2Ftoken-distribution) | Contracts managing token locks for network participants                                           |
-| [sdk](./packages/sdk)                               | [![npm version](https://badge.fury.io/js/@graphprotocol%2Fsdk.svg)](https://badge.fury.io/js/@graphprotocol%2Fsdk)                               | TypeScript based SDK to interact with the protocol contracts                                      |
-| [issuance](./packages/issuance)                     | [![npm version](https://badge.fury.io/js/@graphprotocol%2Fissuance.svg)](https://badge.fury.io/js/@graphprotocol%2Fissuance)                     | Smart contracts for The Graph's token issuance functionality                                      |
-| [data-edge](./packages/data-edge)                   | [![npm version](https://badge.fury.io/js/@graphprotocol%2Fdata-edge.svg)](https://badge.fury.io/js/@graphprotocol%2Fdata-edge)                   | Data edge testing and utilities for The Graph protocol                                            |
-| [common](./packages/common)                         | [![npm version](https://badge.fury.io/js/@graphprotocol%2Fcommon.svg)](https://badge.fury.io/js/@graphprotocol%2Fcommon)                         | Common utilities and configuration for Graph Protocol packages                                    |
 
 ## Development
 
 ### Setup
-<<<<<<< HEAD
-=======
 
->>>>>>> bdc66135
 To set up this project you'll need [git](https://git-scm.com) and [pnpm](https://pnpm.io/) installed.
 
 From your command line:
 
 ```bash
-<<<<<<< HEAD
-=======
-corepack enable
-pnpm set version stable
-
->>>>>>> bdc66135
 # Clone this repository
 $ git clone https://github.com/graphprotocol/contracts
 
@@ -97,11 +76,7 @@
 A changeset is a file that describes the changes that have been made to the packages in the repository. To create a changeset, run the following command from the root of the repository:
 
 ```bash
-<<<<<<< HEAD
-$ pnpm changeset
-=======
 pnpm changeset
->>>>>>> bdc66135
 ```
 
 Changeset files are stored in the `.changeset` directory until they are packaged into a release. You can commit these files and even merge them into your main branch without publishing a release.
@@ -111,11 +86,7 @@
 When you are ready to create a new package release, run the following command to package all changesets, this will also bump package versions and dependencies:
 
 ```bash
-<<<<<<< HEAD
-$ pnpm changeset version
-=======
 pnpm changeset version
->>>>>>> bdc66135
 ```
 
 ### Step 3: Tagging the release
@@ -125,13 +96,8 @@
 After creating a package release, you will need to tag the release commit with the version number. To do this, run the following command from the root of the repository:
 
 ```bash
-<<<<<<< HEAD
-$ pnpm changeset tag
-$ git push --follow-tags
-=======
 pnpm changeset tag
 git push --follow-tags
->>>>>>> bdc66135
 ```
 
 #### Step 4: Publishing a package release
@@ -142,17 +108,10 @@
 
 ```bash
 # Publish the packages
-<<<<<<< HEAD
 $ pnpm changeset publish
 
 # Alternatively use 
 $ pnpm publish --recursive
-=======
-pnpm changeset publish
-
-# Alternatively use
-pnpm publish --recursive
->>>>>>> bdc66135
 ```
 
 Alternatively, there is a GitHub action that can be manually triggered to publish a package.
